--- conflicted
+++ resolved
@@ -109,7 +109,9 @@
     IMPORTED_LOCATION "${HIREDIS_LIBRARY}"
     INTERFACE_COMPILE_OPTIONS "${HIREDIS_CFLAGS_OTHER}"
     INTERFACE_INCLUDE_DIRECTORIES "${HIREDIS_INCLUDE_DIR}")
-<<<<<<< HEAD
+  if(WIN32 AND STATIC_LINK)
+    target_link_libraries(HIREDIS::HIREDIS INTERFACE ws2_32)
+  endif()
 
   add_library(HIREDIS::HIREDIS_SSL UNKNOWN IMPORTED)
   set_target_properties(
@@ -118,11 +120,6 @@
     IMPORTED_LOCATION "${HIREDIS_SSL_LIBRARY}"
     INTERFACE_COMPILE_OPTIONS "${HIREDIS_SSL_CFLAGS_OTHER}"
     INTERFACE_INCLUDE_DIRECTORIES "${HIREDIS_SSL_INCLUDE_DIR}")
-=======
-  if(WIN32 AND STATIC_LINK)
-    target_link_libraries(HIREDIS::HIREDIS INTERFACE ws2_32)
-  endif()
->>>>>>> 9536b4fb
 endif()
 
 include(FeatureSummary)
