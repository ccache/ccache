if(hiredis_FOUND)
  return()
endif()

<<<<<<< HEAD
if(HIREDIS_FROM_INTERNET)
=======
set(hiredis_FOUND FALSE)

find_package(PkgConfig)
if(PKG_CONFIG_FOUND)
  pkg_check_modules(HIREDIS hiredis>=${hiredis_FIND_VERSION})
  find_library(HIREDIS_LIBRARY ${HIREDIS_LIBRARIES} HINTS ${HIREDIS_LIBDIR})
  find_path(HIREDIS_INCLUDE_DIR hiredis/hiredis.h HINTS ${HIREDIS_PREFIX}/include)
else()
  find_library(HIREDIS_LIBRARY hiredis)
  find_path(HIREDIS_INCLUDE_DIR hiredis/hiredis.h)
endif()

if(HIREDIS_INCLUDE_DIR AND HIREDIS_LIBRARY)
  mark_as_advanced(HIREDIS_INCLUDE_DIR HIREDIS_LIBRARY)

  add_library(HIREDIS::HIREDIS UNKNOWN IMPORTED)
  set_target_properties(
    HIREDIS::HIREDIS
    PROPERTIES
    IMPORTED_LOCATION "${HIREDIS_LIBRARY}"
    INTERFACE_COMPILE_OPTIONS "${HIREDIS_CFLAGS_OTHER}"
    INTERFACE_INCLUDE_DIRECTORIES "${HIREDIS_INCLUDE_DIR}")
  if(WIN32 AND STATIC_LINK)
    target_link_libraries(HIREDIS::HIREDIS INTERFACE ws2_32)
  endif()

  set(hiredis_FOUND TRUE)
  set(target HIREDIS::HIREDIS)
elseif(HIREDIS_FROM_INTERNET)
  message(STATUS "*** WARNING ***: Using hiredis from the internet because it was NOT found and HIREDIS_FROM_INTERNET is TRUE")

>>>>>>> 98a04d7c
  set(hiredis_version "1.0.2")

  set(hiredis_dir   ${CMAKE_BINARY_DIR}/hiredis-${hiredis_version})
  set(hiredis_build ${CMAKE_BINARY_DIR}/hiredis-build)

  include(FetchContent)

  FetchContent_Declare(
    hiredis
    URL         https://github.com/redis/hiredis/archive/v${hiredis_version}.tar.gz
    URL_HASH    SHA256=e0ab696e2f07deb4252dda45b703d09854e53b9703c7d52182ce5a22616c3819
    SOURCE_DIR  ${hiredis_dir}
    BINARY_DIR  ${hiredis_build}
  )

  FetchContent_GetProperties(hiredis)

  if(NOT hiredis_POPULATED)
    FetchContent_Populate(hiredis)
  endif()

  find_package(OpenSSL)

  set(
    hiredis_sources
    "${hiredis_dir}/alloc.c"
    "${hiredis_dir}/async.c"
    "${hiredis_dir}/dict.c"
    "${hiredis_dir}/hiredis.c"
    "${hiredis_dir}/net.c"
    "${hiredis_dir}/read.c"
    "${hiredis_dir}/sds.c"
    "${hiredis_dir}/sockcompat.c"
  )
  set(
    hiredis_ssl_sources
    "${hiredis_dir}/ssl.c"
  )
  add_library(libhiredis_static STATIC EXCLUDE_FROM_ALL ${hiredis_sources})
  add_library(HIREDIS::HIREDIS ALIAS libhiredis_static)
<<<<<<< HEAD
  add_library(libhiredis_ssl_static STATIC EXCLUDE_FROM_ALL ${hiredis_ssl_sources})
  add_library(HIREDIS::HIREDIS_SSL ALIAS libhiredis_ssl_static)
=======

>>>>>>> 98a04d7c
  if(WIN32)
    target_compile_definitions(libhiredis_static PRIVATE _CRT_SECURE_NO_WARNINGS)
  endif()

  make_directory("${hiredis_dir}/include")
  make_directory("${hiredis_dir}/include/hiredis")
  file(GLOB hiredis_headers "${hiredis_dir}/*.h")
  file(COPY ${hiredis_headers} DESTINATION "${hiredis_dir}/include/hiredis")
  set_target_properties(
    libhiredis_static
    PROPERTIES
    INTERFACE_INCLUDE_DIRECTORIES "$<BUILD_INTERFACE:${hiredis_dir}/include>")
<<<<<<< HEAD
  set_target_properties(
    libhiredis_ssl_static
    PROPERTIES
    INTERFACE_LINK_LIBRARIES OpenSSL::SSL
    INTERFACE_INCLUDE_DIRECTORIES "$<BUILD_INTERFACE:${hiredis_dir}/include>")

  set(hiredis_ssl_FOUND TRUE)
else()
  find_package(PkgConfig)
  if(PKG_CONFIG_FOUND)
    pkg_check_modules(HIREDIS hiredis>=${hiredis_FIND_VERSION})
    find_library(HIREDIS_LIBRARY ${HIREDIS_LIBRARIES} HINTS ${HIREDIS_LIBDIR})
    find_path(HIREDIS_INCLUDE_DIR hiredis/hiredis.h HINTS ${HIREDIS_PREFIX}/include)
  else()
    find_library(HIREDIS_LIBRARY hiredis)
    find_path(HIREDIS_INCLUDE_DIR hiredis/hiredis.h)
  endif()
=======
>>>>>>> 98a04d7c

  set(hiredis_FOUND TRUE)
  set(target libhiredis_static)
endif()

<<<<<<< HEAD
  if(PKG_CONFIG_FOUND)
    pkg_check_modules(HIREDIS_SSL hiredis_ssl>=${hiredis_FIND_VERSION})
    find_library(HIREDIS_SSL_LIBRARY ${HIREDIS_SSL_LIBRARIES} HINTS ${HIREDIS_SSL_LIBDIR})
    find_path(HIREDIS_SSL_INCLUDE_DIR hiredis/hiredis_ssl.h HINTS ${HIREDIS_SSL_PREFIX}/include)
  else()
    find_library(HIREDIS_SSL_LIBRARY hiredis_ssl)
    find_path(HIREDIS_SSL_INCLUDE_DIR hiredis/hiredis_ssl.h)
  endif()

  find_package_handle_standard_args(
    hiredis_ssl
    "please install libhiredis_ssl or use -DHIREDIS_FROM_INTERNET=ON or disable with -DREDISS_STORAGE_BACKEND=OFF"
    HIREDIS_SSL_INCLUDE_DIR HIREDIS_SSL_LIBRARY)
  mark_as_advanced(HIREDIS_SSL_INCLUDE_DIR HIREDIS_SSL_LIBRARY)
  set(hiredis_ssl_FOUND HIREDIS_SSL_LIBRARY)

  add_library(HIREDIS::HIREDIS UNKNOWN IMPORTED)
  set_target_properties(
    HIREDIS::HIREDIS
    PROPERTIES
    IMPORTED_LOCATION "${HIREDIS_LIBRARY}"
    INTERFACE_COMPILE_OPTIONS "${HIREDIS_CFLAGS_OTHER}"
    INTERFACE_INCLUDE_DIRECTORIES "${HIREDIS_INCLUDE_DIR}")
  if(WIN32 AND STATIC_LINK)
    target_link_libraries(HIREDIS::HIREDIS INTERFACE ws2_32)
  endif()

  add_library(HIREDIS::HIREDIS_SSL UNKNOWN IMPORTED)
  set_target_properties(
    HIREDIS::HIREDIS_SSL
    PROPERTIES
    IMPORTED_LOCATION "${HIREDIS_SSL_LIBRARY}"
    INTERFACE_COMPILE_OPTIONS "${HIREDIS_SSL_CFLAGS_OTHER}"
    INTERFACE_INCLUDE_DIRECTORIES "${HIREDIS_SSL_INCLUDE_DIR}")
=======
if(WIN32 AND hiredis_FOUND)
  target_link_libraries(${target} INTERFACE ws2_32)
>>>>>>> 98a04d7c
endif()
unset(target)

include(FeatureSummary)
set_package_properties(
  hiredis
  PROPERTIES
  URL "https://github.com/redis/hiredis"
<<<<<<< HEAD
  DESCRIPTION "Hiredis is a minimalistic C client library for the Redis database")

set(hiredis_FOUND TRUE)
=======
  DESCRIPTION "Hiredis is a minimalistic C client library for the Redis database"
)
>>>>>>> 98a04d7c
<|MERGE_RESOLUTION|>--- conflicted
+++ resolved
@@ -2,19 +2,22 @@
   return()
 endif()
 
-<<<<<<< HEAD
-if(HIREDIS_FROM_INTERNET)
-=======
 set(hiredis_FOUND FALSE)
+set(hiredis_ssl_FOUND FALSE)
 
 find_package(PkgConfig)
 if(PKG_CONFIG_FOUND)
   pkg_check_modules(HIREDIS hiredis>=${hiredis_FIND_VERSION})
   find_library(HIREDIS_LIBRARY ${HIREDIS_LIBRARIES} HINTS ${HIREDIS_LIBDIR})
   find_path(HIREDIS_INCLUDE_DIR hiredis/hiredis.h HINTS ${HIREDIS_PREFIX}/include)
+  pkg_check_modules(HIREDIS_SSL hiredis_ssl>=${hiredis_FIND_VERSION})
+  find_library(HIREDIS_SSL_LIBRARY ${HIREDIS_SSL_LIBRARIES} HINTS ${HIREDIS_SSL_LIBDIR})
+  find_path(HIREDIS_SSL_INCLUDE_DIR hiredis/hiredis_ssl.h HINTS ${HIREDIS_SSL_PREFIX}/include)
 else()
   find_library(HIREDIS_LIBRARY hiredis)
   find_path(HIREDIS_INCLUDE_DIR hiredis/hiredis.h)
+  find_library(HIREDIS_SSL_LIBRARY hiredis_ssl)
+  find_path(HIREDIS_SSL_INCLUDE_DIR hiredis/hiredis_ssl.h)
 endif()
 
 if(HIREDIS_INCLUDE_DIR AND HIREDIS_LIBRARY)
@@ -36,7 +39,6 @@
 elseif(HIREDIS_FROM_INTERNET)
   message(STATUS "*** WARNING ***: Using hiredis from the internet because it was NOT found and HIREDIS_FROM_INTERNET is TRUE")
 
->>>>>>> 98a04d7c
   set(hiredis_version "1.0.2")
 
   set(hiredis_dir   ${CMAKE_BINARY_DIR}/hiredis-${hiredis_version})
@@ -77,12 +79,9 @@
   )
   add_library(libhiredis_static STATIC EXCLUDE_FROM_ALL ${hiredis_sources})
   add_library(HIREDIS::HIREDIS ALIAS libhiredis_static)
-<<<<<<< HEAD
   add_library(libhiredis_ssl_static STATIC EXCLUDE_FROM_ALL ${hiredis_ssl_sources})
   add_library(HIREDIS::HIREDIS_SSL ALIAS libhiredis_ssl_static)
-=======
 
->>>>>>> 98a04d7c
   if(WIN32)
     target_compile_definitions(libhiredis_static PRIVATE _CRT_SECURE_NO_WARNINGS)
   endif()
@@ -95,58 +94,20 @@
     libhiredis_static
     PROPERTIES
     INTERFACE_INCLUDE_DIRECTORIES "$<BUILD_INTERFACE:${hiredis_dir}/include>")
-<<<<<<< HEAD
   set_target_properties(
     libhiredis_ssl_static
     PROPERTIES
     INTERFACE_LINK_LIBRARIES OpenSSL::SSL
     INTERFACE_INCLUDE_DIRECTORIES "$<BUILD_INTERFACE:${hiredis_dir}/include>")
 
+  set(hiredis_FOUND TRUE)
   set(hiredis_ssl_FOUND TRUE)
-else()
-  find_package(PkgConfig)
-  if(PKG_CONFIG_FOUND)
-    pkg_check_modules(HIREDIS hiredis>=${hiredis_FIND_VERSION})
-    find_library(HIREDIS_LIBRARY ${HIREDIS_LIBRARIES} HINTS ${HIREDIS_LIBDIR})
-    find_path(HIREDIS_INCLUDE_DIR hiredis/hiredis.h HINTS ${HIREDIS_PREFIX}/include)
-  else()
-    find_library(HIREDIS_LIBRARY hiredis)
-    find_path(HIREDIS_INCLUDE_DIR hiredis/hiredis.h)
-  endif()
-=======
->>>>>>> 98a04d7c
 
-  set(hiredis_FOUND TRUE)
   set(target libhiredis_static)
 endif()
 
-<<<<<<< HEAD
-  if(PKG_CONFIG_FOUND)
-    pkg_check_modules(HIREDIS_SSL hiredis_ssl>=${hiredis_FIND_VERSION})
-    find_library(HIREDIS_SSL_LIBRARY ${HIREDIS_SSL_LIBRARIES} HINTS ${HIREDIS_SSL_LIBDIR})
-    find_path(HIREDIS_SSL_INCLUDE_DIR hiredis/hiredis_ssl.h HINTS ${HIREDIS_SSL_PREFIX}/include)
-  else()
-    find_library(HIREDIS_SSL_LIBRARY hiredis_ssl)
-    find_path(HIREDIS_SSL_INCLUDE_DIR hiredis/hiredis_ssl.h)
-  endif()
-
-  find_package_handle_standard_args(
-    hiredis_ssl
-    "please install libhiredis_ssl or use -DHIREDIS_FROM_INTERNET=ON or disable with -DREDISS_STORAGE_BACKEND=OFF"
-    HIREDIS_SSL_INCLUDE_DIR HIREDIS_SSL_LIBRARY)
+if(HIREDIS_SSL_INCLUDE_DIR AND HIREDIS_SSL_LIBRARY)
   mark_as_advanced(HIREDIS_SSL_INCLUDE_DIR HIREDIS_SSL_LIBRARY)
-  set(hiredis_ssl_FOUND HIREDIS_SSL_LIBRARY)
-
-  add_library(HIREDIS::HIREDIS UNKNOWN IMPORTED)
-  set_target_properties(
-    HIREDIS::HIREDIS
-    PROPERTIES
-    IMPORTED_LOCATION "${HIREDIS_LIBRARY}"
-    INTERFACE_COMPILE_OPTIONS "${HIREDIS_CFLAGS_OTHER}"
-    INTERFACE_INCLUDE_DIRECTORIES "${HIREDIS_INCLUDE_DIR}")
-  if(WIN32 AND STATIC_LINK)
-    target_link_libraries(HIREDIS::HIREDIS INTERFACE ws2_32)
-  endif()
 
   add_library(HIREDIS::HIREDIS_SSL UNKNOWN IMPORTED)
   set_target_properties(
@@ -155,10 +116,17 @@
     IMPORTED_LOCATION "${HIREDIS_SSL_LIBRARY}"
     INTERFACE_COMPILE_OPTIONS "${HIREDIS_SSL_CFLAGS_OTHER}"
     INTERFACE_INCLUDE_DIRECTORIES "${HIREDIS_SSL_INCLUDE_DIR}")
-=======
+
+  set(hiredis_ssl_FOUND TRUE)
+elseif(HIREDIS_FROM_INTERNET)
+elseif(REDISS_STORAGE_BACKEND)
+  message(STATUS
+    "please install libhiredis_ssl or use -DHIREDIS_FROM_INTERNET=ON or disable with -DREDISS_STORAGE_BACKEND=OFF"
+  )
+endif()
+
 if(WIN32 AND hiredis_FOUND)
   target_link_libraries(${target} INTERFACE ws2_32)
->>>>>>> 98a04d7c
 endif()
 unset(target)
 
@@ -167,11 +135,5 @@
   hiredis
   PROPERTIES
   URL "https://github.com/redis/hiredis"
-<<<<<<< HEAD
-  DESCRIPTION "Hiredis is a minimalistic C client library for the Redis database")
-
-set(hiredis_FOUND TRUE)
-=======
   DESCRIPTION "Hiredis is a minimalistic C client library for the Redis database"
-)
->>>>>>> 98a04d7c
+)