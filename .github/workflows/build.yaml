name: Build
on:
  push:
  pull_request:

env:
  CTEST_OUTPUT_ON_FAILURE: ON
  VERBOSE: 1

defaults:
  run:
    shell: bash

jobs:
  build_and_test:
    env:
      CMAKE_GENERATOR: Ninja

    name: ${{ matrix.config.os }}-${{ matrix.config.compiler }}-${{ matrix.config.version }}
    runs-on: ${{ matrix.config.os }}
    strategy:
      fail-fast: false
      matrix:
        config:
          - os: ubuntu-18.04
            compiler: gcc
            version: "5"

          - os: ubuntu-18.04
            compiler: gcc
            version: "6"

          - os: ubuntu-18.04
            compiler: gcc
            version: "7"

          - os: ubuntu-18.04
            compiler: gcc
            version: "8"

          - os: ubuntu-18.04
            compiler: gcc
            version: "9"

          - os: ubuntu-20.04
            compiler: gcc
            version: "10"

          - os: ubuntu-18.04
            compiler: clang
            version: "5.0"

          - os: ubuntu-18.04
            compiler: clang
            version: "6.0"

          - os: ubuntu-18.04
            compiler: clang
            version: "7"

          - os: ubuntu-18.04
            compiler: clang
            version: "8"

          - os: ubuntu-20.04
            compiler: clang
            version: "9"

          - os: ubuntu-20.04
            compiler: clang
            version: "10"

          - os: ubuntu-20.04
            compiler: clang
            version: "11"

          - os: macOS-latest
            compiler: xcode
            version: "10.3"

          - os: macOS-latest
            compiler: xcode
            version: "11.7"

          - os: macOS-latest
            compiler: xcode
            version: "12.2"
    steps:
      - name: Install dependencies
        run: |
          if [ "${{ runner.os }}" = "Linux" ]; then
            sudo apt-get update

            # Install ld.gold (binutils) and ld.lld on different runs.
            if [ "${{ matrix.config.os }}" = "ubuntu-18.04" ]; then
<<<<<<< HEAD
              sudo apt-get install -y ninja-build elfutils libzstd-dev pkg-config libhiredis-dev redis-server redis-tools binutils
            else
              sudo apt-get install -y ninja-build elfutils libzstd-dev pkg-config libhiredis-dev redis-server redis-tools lld
=======
              sudo apt-get install -y ninja-build elfutils libzstd-dev binutils python3
            else
              sudo apt-get install -y ninja-build elfutils libzstd-dev lld python3
>>>>>>> 4eabb634
            fi

            if [ "${{ matrix.config.compiler }}" = "gcc" ]; then
              echo "CC=gcc-${{ matrix.config.version }}" >> $GITHUB_ENV
              echo "CXX=g++-${{ matrix.config.version }}" >> $GITHUB_ENV

              sudo apt install -y g++-${{ matrix.config.version }} g++-${{ matrix.config.version }}-multilib
            else
              echo "CC=clang-${{ matrix.config.version }}" >> $GITHUB_ENV
              echo "CXX=clang++-${{ matrix.config.version }}" >> $GITHUB_ENV

              sudo apt install -y clang-${{ matrix.config.version }} g++-multilib
            fi
          elif [ "${{ runner.os }}" = "macOS" ]; then
            HOMEBREW_NO_AUTO_UPDATE=1 HOMEBREW_NO_INSTALL_CLEANUP=1 \
              brew install ninja pkg-config hiredis redis

            if [ "${{ matrix.config.compiler }}" = "gcc" ]; then
              brew install gcc@${{ matrix.config.version }}
              echo "CC=gcc-${{ matrix.config.version }}" >> $GITHUB_ENV
              echo "CXX=g++-${{ matrix.config.version }}" >> $GITHUB_ENV
            else
              sudo xcode-select -switch /Applications/Xcode_${{ matrix.config.version }}.app
              echo "CC=clang" >> $GITHUB_ENV
              echo "CXX=clang++" >> $GITHUB_ENV
            fi
          fi

      - name: Get source
        uses: actions/checkout@v2

      - name: Build and test
        run: ci/build
        env:
          ENABLE_CACHE_CLEANUP_TESTS: true
          CMAKE_PARAMS: -DCMAKE_BUILD_TYPE=CI

      - name: Collect testdir from failed tests
        if: failure()
        run: ci/collect-testdir

      - name: Upload testdir from failed tests
        if: failure()
        uses: actions/upload-artifact@v2
        with:
          name: ${{ matrix.config.os }}-${{ matrix.config.compiler }}-${{ matrix.config.version }}-testdir.tar.xz
          path: testdir.tar.xz

  specific_tests:
    name: ${{ matrix.config.name }}
    runs-on: ${{ matrix.config.os }}
    strategy:
      fail-fast: false
      matrix:
        config:
          - name: Linux GCC debug + in source + tracing
            os: ubuntu-18.04
            CC: gcc
            CXX: g++
            ENABLE_CACHE_CLEANUP_TESTS: 1
            BUILDDIR: .
            CCACHE_LOC: .
            CMAKE_PARAMS: -DCMAKE_BUILD_TYPE=Debug -DENABLE_TRACING=1
            apt_get: elfutils libzstd-dev pkg-config libhiredis-dev

          - name: Linux GCC 32-bit
            os: ubuntu-18.04
            CC: gcc
            CXX: g++
            CFLAGS: -m32 -g -O2
            CXXFLAGS: -m32 -g -O2
            LDFLAGS: -m32
            CMAKE_PARAMS: -DCMAKE_BUILD_TYPE=CI -DZSTD_FROM_INTERNET=ON -DREDIS_STORAGE_BACKEND=OFF
            ENABLE_CACHE_CLEANUP_TESTS: 1
            apt_get: elfutils gcc-multilib g++-multilib lib32stdc++-5-dev

          - name: Linux GCC CUDA
            os: ubuntu-18.04
            CC: gcc
            CXX: g++
            CMAKE_PARAMS: -DCMAKE_BUILD_TYPE=CI -DZSTD_FROM_INTERNET=ON -DREDIS_STORAGE_BACKEND=OFF
            ENABLE_CACHE_CLEANUP_TESTS: 1
            CUDA: 10.1.243-1
            apt_get: elfutils libzstd-dev pkg-config libhiredis-dev

          - name: Linux MinGW 32-bit
            os: ubuntu-18.04
            CC: i686-w64-mingw32-gcc-posix
            CXX: i686-w64-mingw32-g++-posix
            CMAKE_PARAMS: -DCMAKE_BUILD_TYPE=CI -DCMAKE_SYSTEM_NAME=Windows -DZSTD_FROM_INTERNET=ON -DREDIS_STORAGE_BACKEND=OFF
            RUN_TESTS: none
            apt_get: elfutils mingw-w64

          - name: Linux MinGW 64-bit
            os: ubuntu-20.04
            CC: x86_64-w64-mingw32-gcc-posix
            CXX: x86_64-w64-mingw32-g++-posix
            ENABLE_CACHE_CLEANUP_TESTS: 1
            CMAKE_PARAMS: -DCMAKE_BUILD_TYPE=CI -DCMAKE_SYSTEM_NAME=Windows -DZSTD_FROM_INTERNET=ON -DREDIS_STORAGE_BACKEND=OFF
            RUN_TESTS: unittest-in-wine
            apt_get: elfutils mingw-w64 wine

          - name: Windows VS2019 32-bit
            os: windows-2019
            msvc_arch: x64_x86
            allow_test_failures: true  # For now, don't fail the build on failure
            CC: cl
            CXX: cl
            ENABLE_CACHE_CLEANUP_TESTS: 1
            CMAKE_GENERATOR: Ninja
            CMAKE_PARAMS: -DCMAKE_BUILD_TYPE=CI -DZSTD_FROM_INTERNET=ON -DREDIS_STORAGE_BACKEND=OFF
            TEST_CC: clang -target i686-pc-windows-msvc

          - name: Windows VS2019 64-bit
            os: windows-2019
            msvc_arch: x64
            allow_test_failures: true  # For now, don't fail the build on failure
            CC: cl
            CXX: cl
            ENABLE_CACHE_CLEANUP_TESTS: 1
            CMAKE_GENERATOR: Ninja
            CMAKE_PARAMS: -DCMAKE_BUILD_TYPE=CI -DZSTD_FROM_INTERNET=ON -DREDIS_STORAGE_BACKEND=OFF
            TEST_CC: clang -target x86_64-pc-windows-msvc

          - name: Clang address & UB sanitizer
            os: ubuntu-20.04
            CC: clang
            CXX: clang++
            ENABLE_CACHE_CLEANUP_TESTS: 1
            CMAKE_PARAMS: -DCMAKE_BUILD_TYPE=CI -DENABLE_SANITIZER_ADDRESS=ON -DENABLE_SANITIZER_UNDEFINED_BEHAVIOR=ON
            ASAN_OPTIONS: detect_leaks=0
            apt_get: elfutils libzstd-dev pkg-config libhiredis-dev

          - name: Clang static analyzer
            os: ubuntu-20.04
            CC: clang
            CXX: clang++
            ENABLE_CACHE_CLEANUP_TESTS: 1
            CMAKE_PREFIX: scan-build
            RUN_TESTS: none
            apt_get: libzstd-dev pkg-config libhiredis-dev

          - name: Linux binary
            os: ubuntu-20.04
            CC: gcc
            CXX: g++
            SPECIAL: build-and-verify-package
            CMAKE_PARAMS: -DCMAKE_BUILD_TYPE=Release
            apt_get: elfutils libzstd-dev pkg-config libhiredis-dev ninja-build

          - name: Source package
            os: ubuntu-20.04
            CC: gcc
            CXX: g++
            SPECIAL: build-and-verify-source-package
            apt_get: elfutils libzstd-dev pkg-config libhiredis-dev ninja-build asciidoc xsltproc docbook-xml docbook-xsl

          - name: HTML documentation
            os: ubuntu-18.04
            EXTRA_CMAKE_BUILD_FLAGS: --target doc-html
            RUN_TESTS: none
            apt_get: libzstd-dev pkg-config libhiredis-dev asciidoc docbook-xml docbook-xsl

          - name: Manual page
            os: ubuntu-18.04
            EXTRA_CMAKE_BUILD_FLAGS: --target doc-man-page
            RUN_TESTS: none
            apt_get: libzstd-dev pkg-config libhiredis-dev asciidoc xsltproc docbook-xml docbook-xsl

          - name: Clang-Tidy
            os: ubuntu-18.04
            CC: clang-9
            CXX: clang++-9
            RUN_TESTS: none
            CMAKE_PARAMS: -DENABLE_CLANG_TIDY=ON -DCLANGTIDY=/usr/bin/clang-tidy-9
            apt_get: libzstd-dev pkg-config libhiredis-dev clang-9 clang-tidy-9

    steps:
      - name: Get source
        uses: actions/checkout@v2

      - name: Install CUDA
        if: matrix.config.CUDA != ''
        run: sudo --preserve-env=CUDA,GITHUB_PATH ci/install-cuda
        env:
          CUDA: ${{ matrix.config.CUDA }}

      - name: Run apt-get
        if: matrix.config.apt_get != ''
        run: sudo apt-get update && sudo apt-get install ${{ matrix.config.apt_get }}

      - name: Prepare Windows environment (Visual Studio)
        if: runner.os == 'Windows'
        uses: ilammy/msvc-dev-cmd@v1.5.0
        with:
          arch: ${{ matrix.config.msvc_arch }}

      - name: Prepare Windows environment (Clang)
        if: runner.os == 'Windows'
        shell: powershell
        run: |
          $ErrorActionPreference = 'Stop'

          # The test suite currently requires that the compiler specified by the
          # "CC" environment variable is on a path without spaces. Provide that
          # by creating a junction from ~/opt/llvm to the Visual Studio path.
          $null = New-Item `
            -Path "${HOME}\opt\llvm" `
            -ItemType Junction `
            -Target "${env:VCINSTALLDIR}\Tools\Llvm\x64" `
            -Force
          "Path=${HOME}\opt\llvm\bin;${env:Path}" | `
            Out-File -FilePath $env:GITHUB_ENV -Encoding utf8 -Append

      - name: Build and test
        id: build-and-test
        env:
          ASAN_OPTIONS: ${{ matrix.config.ASAN_OPTIONS }}
          BUILDDIR: ${{ matrix.config.BUILDDIR }}
          CC: ${{ matrix.config.CC }}
          CCACHE_LOC: ${{ matrix.config.CCACHE_LOC }}
          CFLAGS: ${{ matrix.config.CFLAGS }}
          CMAKE_GENERATOR: ${{ matrix.config.CMAKE_GENERATOR }}
          CMAKE_PARAMS: ${{ matrix.config.CMAKE_PARAMS }}
          CXX: ${{ matrix.config.CXX }}
          CXXFLAGS: ${{ matrix.config.CXXFLAGS }}
          ENABLE_CACHE_CLEANUP_TESTS: ${{ matrix.config.ENABLE_CACHE_CLEANUP_TESTS }}
          EXTRA_CMAKE_BUILD_FLAGS: ${{ matrix.config.EXTRA_CMAKE_BUILD_FLAGS }}
          LDFLAGS: ${{ matrix.config.LDFLAGS }}
          RUN_TESTS: ${{ matrix.config.RUN_TESTS }}
          SPECIAL: ${{ matrix.config.SPECIAL }}
          TEST_CC: ${{ matrix.config.TEST_CC }}
        run: |
          rc=0
          ci/build || rc=$?
          echo "::set-output name=exit_status::$rc"
          exit $rc
        # CTest exits with return code 8 on test failure.
        continue-on-error: ${{ matrix.config.allow_test_failures == true &&
          steps.build-and-test.outputs.exit_status == 8 }}

      - name: Collect testdir from failed tests
        if: failure() || steps.build-and-test.outcome == 'failure'
        run: ci/collect-testdir
        # TODO: in case of build-and-verify-*package the BUILDDIR is set within those scripts.

      - name: Upload testdir from failed tests
        if: failure() || steps.build-and-test.outcome == 'failure'
        uses: actions/upload-artifact@v2
        with:
          name: ${{ matrix.config.name }} - testdir.tar.xz
          path: testdir.tar.xz

  check_format:
    name: Code formatting
    runs-on: ubuntu-20.04
    strategy:
      fail-fast: false
    steps:
      - name: Get source
        uses: actions/checkout@v2

      - name: Run Clang-Format in check mode
        run: misc/format-files --all --check

  codespell:
    name: Spelling
    runs-on: ubuntu-20.04
    strategy:
      fail-fast: false
    steps:
      - name: Get source
        uses: actions/checkout@v2

      - name: Install codespell
        run: sudo apt-get update && sudo apt-get install codespell

      - name: Run codespell
        run: codespell -q 7 -S ".git,LICENSE.adoc,./src/third_party/*" -I misc/codespell-allowlist.txt<|MERGE_RESOLUTION|>--- conflicted
+++ resolved
@@ -93,15 +93,9 @@
 
             # Install ld.gold (binutils) and ld.lld on different runs.
             if [ "${{ matrix.config.os }}" = "ubuntu-18.04" ]; then
-<<<<<<< HEAD
-              sudo apt-get install -y ninja-build elfutils libzstd-dev pkg-config libhiredis-dev redis-server redis-tools binutils
+              sudo apt-get install -y ninja-build elfutils libzstd-dev pkg-config libhiredis-dev redis-server redis-tools binutils python3
             else
-              sudo apt-get install -y ninja-build elfutils libzstd-dev pkg-config libhiredis-dev redis-server redis-tools lld
-=======
-              sudo apt-get install -y ninja-build elfutils libzstd-dev binutils python3
-            else
-              sudo apt-get install -y ninja-build elfutils libzstd-dev lld python3
->>>>>>> 4eabb634
+              sudo apt-get install -y ninja-build elfutils libzstd-dev pkg-config libhiredis-dev redis-server redis-tools lld python3
             fi
 
             if [ "${{ matrix.config.compiler }}" = "gcc" ]; then
