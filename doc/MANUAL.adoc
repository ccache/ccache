--- conflicted
+++ resolved
@@ -1417,15 +1417,11 @@
 A compiler check program specified by
 <<config_compiler_check,*compiler_check*>> (*CCACHE_COMPILERCHECK*) failed.
 
-<<<<<<< HEAD
 | preprocessor check failed |
 A preprocessor check program specified by
 <<config_preprocessor_check,*preprocessor_check*>> (*CCACHE_PREPROCESSORCHECK*) failed.
 
-| compiler produced empty output |
-=======
 | Compiler produced empty output |
->>>>>>> 6eedb905
 The compiler's output file (typically an object file) was empty after
 compilation.
 
@@ -1466,17 +1462,13 @@
 The compiler was instructed to write its output to standard output using `-o -`.
 This is not supported by ccache.
 
-<<<<<<< HEAD
 | output to stderr |
 The compiler emitted diagnostics in <<the_unify_mode,unify mode>> with
 <<config_run_second_cpp,run_second_cpp>> disabled. Since the diagnostic
 will refer to the temporary file, it has to re-run with he original
 input file.
 
-| preprocessor error |
-=======
 | Preprocessing failed |
->>>>>>> 6eedb905
 Preprocessing the source code using the compiler's `-E` option failed.
 
 | Unsupported code directive |
