language: c

addons:
    apt:
        packages:
            - gperf
            - elfutils
            - zlib1g-dev
<<<<<<< HEAD
            - libmemcached-dev
            - memcached
            - mingw32
            - mingw32-binutils
            - clang    # scan-build
=======
            - lib32z1-dev
>>>>>>> 81efbe10

os:
    - linux
    - osx

compiler:
    - gcc
    - clang

matrix:
    include:
        - os: linux
          compiler: gcc
<<<<<<< HEAD
          sudo: required
          dist: trusty
          env: FEATURES="--enable-memcached"
#        - os: linux
#          compiler: i586-mingw32msvc-gcc
#          env: HOST="--host=i586-mingw32msvc" TEST="test/main.exe"
=======
          env: CFLAGS="-m32 -g -O2" HOST="--host=i386-linux-gnu"
          addons:
              apt:
                  packages:
                      - gcc-multilib
        - os: linux
          compiler: i686-w64-mingw32-gcc
          env: HOST="--host=i686-w64-mingw32" TEST="unittest/run.exe"
          addons:
              apt:
                  packages:
                      - gcc-mingw-w64-i686
>>>>>>> 81efbe10
        - os: linux
          compiler: clang
          env: CFLAGS="-fsanitize=undefined" ASAN_OPTIONS="detect_leaks=0"
        - os: linux
          compiler: clang
          env: CFLAGS="-fsanitize=address -g" ASAN_OPTIONS="detect_leaks=0"
        - os: linux
          compiler: clang
          env: PATH="/usr/bin:$PATH" TEST=analyze
          addons:
              apt:
                  packages:
                      - clang    # scan-build
        - os: linux
          compiler: gcc
          env: CUDA=8.0.61-1
          sudo: required
          before_install:
              - source ./.travis/install_cuda.sh

    exclude:
        - os: osx
          compiler: gcc

script:
    - ./autogen.sh
    - ./configure $HOST $FEATURES
    - make
    - make ${TEST:-test}<|MERGE_RESOLUTION|>--- conflicted
+++ resolved
@@ -6,15 +6,12 @@
             - gperf
             - elfutils
             - zlib1g-dev
-<<<<<<< HEAD
             - libmemcached-dev
             - memcached
             - mingw32
             - mingw32-binutils
             - clang    # scan-build
-=======
             - lib32z1-dev
->>>>>>> 81efbe10
 
 os:
     - linux
@@ -28,14 +25,11 @@
     include:
         - os: linux
           compiler: gcc
-<<<<<<< HEAD
           sudo: required
           dist: trusty
           env: FEATURES="--enable-memcached"
-#        - os: linux
-#          compiler: i586-mingw32msvc-gcc
-#          env: HOST="--host=i586-mingw32msvc" TEST="test/main.exe"
-=======
+        - os: linux
+          compiler: gcc
           env: CFLAGS="-m32 -g -O2" HOST="--host=i386-linux-gnu"
           addons:
               apt:
@@ -48,7 +42,6 @@
               apt:
                   packages:
                       - gcc-mingw-w64-i686
->>>>>>> 81efbe10
         - os: linux
           compiler: clang
           env: CFLAGS="-fsanitize=undefined" ASAN_OPTIONS="detect_leaks=0"
