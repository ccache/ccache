--- conflicted
+++ resolved
@@ -493,12 +493,8 @@
         ;;
     *clang*)
         COMPILER_TYPE_CLANG=true
-<<<<<<< HEAD
-        CLANG_VERSION_SUFFIX=$(echo "${COMPILER%% *}" | sed 's/.*clang//')
+        CLANG_VERSION_SUFFIX=$(echo "${CC%% *}" | sed 's/.*clang//')
         CLANG_VERSION_MAJOR=$(echo "${compiler_version}" | sed -En 's/.*version ([0-9]+)\.([0-9]+)\.([0-9]+) .*/\1/p')
-=======
-        CLANG_VERSION_SUFFIX=$(echo "${CC%% *}" | sed 's/.*clang//')
->>>>>>> 6eedb905
         ;;
     *)
         echo "WARNING: Compiler $CC not supported (version: $compiler_version) -- Skipped running tests" >&2
