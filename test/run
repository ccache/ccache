#!/bin/bash
#
# A simple test suite for ccache.
#
# Copyright (C) 2002-2007 Andrew Tridgell
# Copyright (C) 2009-2019 Joel Rosdahl
#
# This program is free software; you can redistribute it and/or modify it under
# the terms of the GNU General Public License as published by the Free Software
# Foundation; either version 3 of the License, or (at your option) any later
# version.
#
# This program is distributed in the hope that it will be useful, but WITHOUT
# ANY WARRANTY; without even the implied warranty of MERCHANTABILITY or FITNESS
# FOR A PARTICULAR PURPOSE. See the GNU General Public License for more
# details.
#
# You should have received a copy of the GNU General Public License along with
# this program; if not, write to the Free Software Foundation, Inc., 51
# Franklin Street, Fifth Floor, Boston, MA 02110-1301 USA

green() {
    printf "\033[1;32m$*\033[0;0m\n"
}

red() {
    printf "\033[1;31m$*\033[0;0m\n"
}

bold() {
    printf "\033[1;37m$*\033[0;0m\n"
}

test_failed() {
    echo
    red FAILED
    echo
    echo "Test suite:     $(bold $CURRENT_SUITE)"
    echo "Test case:      $(bold $CURRENT_TEST)"
    echo "Failure reason: $(red "$1")"
    echo
    echo "ccache -s:"
    $CCACHE -s
    echo
    echo "Test data and log file have been left in $TESTDIR"
    if [ -n "$MEMCACHED_PID" ]; then
        local memstat=$(get_memstat_name)
        $memstat --servers=localhost:22122 >$ABS_TESTDIR/memcached.memstat
        echo "memcached memstat: $TESTDIR/memcached.memstat"
    fi

    exit 1
}

find_compiler() {
    local name=$1
    perl -e '
        use File::Basename;
        my $cc = $ARGV[0];
        $cc = basename($cc) if readlink($cc) =~ "ccache";
        if ($cc =~ m!^/!) {
            print $cc;
            exit;
        }
        foreach my $dir (split(/:/, $ENV{PATH})) {
            $path = "$dir/$cc";
            if (-x $path && readlink($path) !~ "ccache") {
                print $path;
                exit;
            }
        }' $name
}

generate_code() {
    local nlines=$1
    local outfile=$2

    rm -f $outfile
    for i in $(seq $nlines); do
        echo "int foo_$i(int x) { return x; }" >>$outfile
    done
}

remove_cache() {
    if [ -d $CCACHE_DIR ]; then
        chmod -R +w $CCACHE_DIR
        rm -rf $CCACHE_DIR
    fi
    stop_memcached
}

clear_cache() {
    $CCACHE -Cz >/dev/null
    restart_memcached
}

sed_in_place() {
    local expr=$1
    shift

    for file in $*; do
        sed "$expr" $file >$file.sed
        mv $file.sed $file
    done
}

backdate() {
    if [[ $1 =~ ^[0-9]+$ ]]; then
        m=$1
        shift
    else
        m=0
    fi
    touch -t 1999010100$(printf "%02u" $m) "$@"
}

expect_stat() {
    local stat="$1"
    local expected_value="$2"
    local value="$(echo $($CCACHE -s | fgrep "$stat" | cut -c34-))"

    if [ "$expected_value" != "$value" ]; then
        test_failed "Expected \"$stat\" to be $expected_value, actual $value"
    fi
}

expect_file_exists() {
    if [ ! -f "$1" ]; then
        test_failed "Expected $1 to exist, but it's missing"
    fi
}

expect_file_missing() {
    if [ -f "$1" ]; then
        test_failed "Expected $1 to be missing, but it exists"
    fi
}

expect_equal_files() {
    if [ ! -e "$1" ]; then
        test_failed "expect_equal_files: $1 missing"
    fi
    if [ ! -e "$2" ]; then
        test_failed "expect_equal_files: $2 missing"
    fi
    if ! cmp -s "$1" "$2"; then
        test_failed "$1 and $2 differ"
    fi
}

expect_different_files() {
    if [ ! -e "$1" ]; then
        test_failed "expect_different_files: $1 missing"
    fi
    if [ ! -e "$2" ]; then
        test_failed "expect_different_files: $2 missing"
    fi
    if cmp -s "$1" "$2"; then
        test_failed "$1 and $2 are identical"
    fi
}

is_equal_object_files() {
    if $HOST_OS_LINUX && $COMPILER_TYPE_CLANG; then
        if ! which eu-elfcmp >/dev/null 2>&1; then
            test_failed "Please install elfutils to get eu-elfcmp"
        fi
        eu-elfcmp -q "$1" "$2"
    elif $HOST_OS_FREEBSD && $COMPILER_TYPE_CLANG; then
        elfdump -a -w "$1".dump "$1"
        elfdump -a -w "$2".dump "$2"
        # these were the elfdump fields that seemed to differ (empirically)
        diff -I e_shoff -I sh_size -I st_name "$1".dump "$2".dump > /dev/null
    else
        cmp -s "$1" "$2"
    fi
    if [ $? -ne 0 ]; then
        test_failed "Objects differ: $1 != $2"
    fi
}

expect_equal_object_files() {
  is_equal_object_files "$1" "$2"
  if [ $? -ne 0 ]; then
    test_failed "Objects differ: $1 != $2"
  fi
}

expect_file_content() {
    local file="$1"
    local content="$2"

    if [ ! -f "$file" ]; then
        test_failed "$file not found"
    fi
    if [ "$(cat $file)" != "$content" ]; then
        test_failed "Bad content of $file.\nExpected: $content\nActual: $(cat $file)"
    fi
}

expect_file_count() {
    local expected=$1
    local pattern=$2
    local dir=$3
    local actual=`find $dir -type f -name "$pattern" | wc -l`
    if [ $actual -ne $expected ]; then
        test_failed "Found $actual (expected $expected) $pattern files in $dir"
    fi
}

<<<<<<< HEAD
get_memstat_name() {
    if type memcstat >/dev/null 2>&1; then
        echo memcstat
    elif type memstat >/dev/null 2>&1; then
        echo memstat
    fi
}

probe_memcached() {
    if ! $CCACHE -V | grep -q 'memcached support: yes'; then
        echo "ccache not built with memcached support"
    elif ! type memcached >/dev/null 2>&1; then
        echo "memcached not available"
    elif [ -z "$(get_memstat_name)" ]; then
        echo "memstat/memcstat not available"
    fi
}

start_memcached() {
    memcached "$@" >/dev/null &
    MEMCACHED_PID=$!
}

stop_memcached() {
    if [ -n "$MEMCACHED_PID" ]; then
        kill $MEMCACHED_PID
        wait $MEMCACHED_PID
        unset MEMCACHED_PID
    fi
}

restart_memcached() {
    if [ -n "$MEMCACHED_PID" ]; then
        stop_memcached
        start_memcached
=======
# Verify that $1 is newer than (or same age as) $2.
expect_file_newer_than() {
    local newer_file=$1
    local older_file=$2
    if [ "$newer_file" -ot "$older_file" ]; then
        test_failed "$newer_file is older than $older_file"
>>>>>>> 128109eb
    fi
}

run_suite() {
    local suite_name=$1

    CURRENT_SUITE=$suite_name

    cd $ABS_TESTDIR
    rm -rf $ABS_TESTDIR/fixture

    if type SUITE_${suite_name}_PROBE >/dev/null 2>&1; then
        mkdir $ABS_TESTDIR/probe
        cd $ABS_TESTDIR/probe
        local skip_reason="$(SUITE_${suite_name}_PROBE)"
        cd $ABS_TESTDIR
        rm -rf $ABS_TESTDIR/probe
        if [ -n "$skip_reason" ]; then
            echo "Skipped test suite $suite_name [$skip_reason]"
            return
        fi
    fi

    printf "Running test suite %s" "$(bold $suite_name)"
    SUITE_$suite_name
    echo
}

TEST() {
    CURRENT_TEST=$1

    while read name; do
        unset $name
    done <<EOF
$(env | sed -n 's/^\(CCACHE_[A-Z0-9_]*\)=.*$/\1/p')
EOF
    unset GCC_COLORS

    export CCACHE_CONFIGPATH=$ABS_TESTDIR/ccache.conf
    export CCACHE_DETECT_SHEBANG=1
    export CCACHE_DIR=$ABS_TESTDIR/.ccache
    export CCACHE_LOGFILE=$ABS_TESTDIR/ccache.log
    export CCACHE_NODIRECT=1

    # Many tests backdate files, which updates their ctimes. In those tests, we
    # must ignore ctimes. Might as well do so everywhere.
    DEFAULT_SLOPPINESS=include_file_ctime
    export CCACHE_SLOPPINESS="$DEFAULT_SLOPPINESS"

    CCACHE_COMPILE="$CCACHE $COMPILER"

    if $VERBOSE; then
        printf "\n  %s" "$CURRENT_TEST"
    else
        printf .
    fi

    cd /
    remove_cache
    rm -rf $ABS_TESTDIR/run
    mkdir $ABS_TESTDIR/run
    cd $ABS_TESTDIR/run
    if type SUITE_${suite_name}_SETUP >/dev/null 2>&1; then
        SUITE_${suite_name}_SETUP
    fi
}

# =============================================================================
# main program

if pwd | grep '[^A-Za-z0-9/.,=_%+-]' >/dev/null 2>&1; then
    cat <<EOF
Error: The test suite doesn't work in directories with whitespace or other
funny characters in the name. Sorry.
EOF
    exit 1
fi

# Remove common ccache directories on host from PATH variable
HOST_CCACHE_DIRS="/usr/lib/ccache/bin
/usr/lib/ccache"
for HOST_CCACHE_DIR in $HOST_CCACHE_DIRS; do
    PATH="$(echo "$PATH:" | awk -v RS=: -v ORS=: '$0 != "'$HOST_CCACHE_DIR'"' | sed 's/:*$//')"
done
export PATH

if [ -n "$CC" ]; then
    COMPILER="$CC"
else
    COMPILER=gcc
fi
if [ -z "$CCACHE" ]; then
    CCACHE=`pwd`/ccache
fi

COMPILER_TYPE_CLANG=false
COMPILER_TYPE_GCC=false

COMPILER_USES_LLVM=false
COMPILER_USES_MINGW=false

HOST_OS_APPLE=false
HOST_OS_LINUX=false
HOST_OS_FREEBSD=false
HOST_OS_WINDOWS=false

compiler_version="`$COMPILER --version 2>&1 | head -1`"
case $compiler_version in
    *gcc*|*g++*|2.95*)
        COMPILER_TYPE_GCC=true
        ;;
    *clang*)
        COMPILER_TYPE_CLANG=true
        ;;
    *)
        echo "WARNING: Compiler $COMPILER not supported (version: $compiler_version) -- not running tests" >&2
        exit 0
        ;;
esac

case $compiler_version in
    *llvm*|*LLVM*)
        COMPILER_USES_LLVM=true
        ;;
    *MINGW*|*mingw*)
        COMPILER_USES_MINGW=true
        ;;
esac

case $(uname -s) in
    *MINGW*|*mingw*)
        HOST_OS_WINDOWS=true
        ;;
    *Darwin*)
        HOST_OS_APPLE=true
        ;;
    *Linux*)
        HOST_OS_LINUX=true
        ;;
    *FreeBSD*)
        HOST_OS_FREEBSD=true
        ;;
esac

if $HOST_OS_WINDOWS; then
    PATH_DELIM=";"
else
    PATH_DELIM=":"
fi

if $HOST_OS_APPLE; then
    # Grab the developer directory from the environment or try xcode-select
    if [ "$XCODE_DEVELOPER_DIR" = "" ]; then
      XCODE_DEVELOPER_DIR=`xcode-select --print-path`
      if [ "$XCODE_DEVELOPER_DIR" = "" ]; then
        echo "Error: XCODE_DEVELOPER_DIR environment variable not set and xcode-select path not set"
        exit 1
      fi
    fi

    # Choose the latest SDK if an SDK root is not set
    MAC_PLATFORM_DIR=$XCODE_DEVELOPER_DIR/Platforms/MacOSX.platform
    if [ "$SDKROOT" = "" ]; then
        SDKROOT="`eval ls -f -1 -d \"$MAC_PLATFORM_DIR/Developer/SDKs/\"*.sdk | tail -1`"
        if [ "$SDKROOT" = "" ]; then
            echo "Error: Cannot find a valid SDK root directory"
            exit 1
        fi
    fi

    SYSROOT="-isysroot `echo \"$SDKROOT\" | sed 's/ /\\ /g'`"
else
    SYSROOT=
fi

# ---------------------------------------

all_suites="
base
nocpp2
cpp1
multi_arch
serialize_diagnostics
sanitize_blacklist
debug_prefix_map
split_dwarf
masquerading
hardlink
direct
direct_gcc
depend
basedir
compression
readonly
readonly_direct
cleanup
pch
upgrade
input_charset
memcached
memcached_socket
memcached_only
nvcc
nvcc_direct
nvcc_ldir
nvcc_nocpp2
"

for suite in $all_suites; do
    . $(dirname $0)/suites/$suite.bash
done

# ---------------------------------------

TESTDIR=testdir.$$
ABS_TESTDIR=$PWD/$TESTDIR
rm -rf $TESTDIR
mkdir $TESTDIR
cd $TESTDIR || exit 1

trap '[ -n "$MEMCACHED_PID" ] && kill $MEMCACHED_PID' EXIT

compiler_bin=$(echo $COMPILER | awk '{print $1}')
compiler_args=$(echo $COMPILER | awk '{$1 = ""; print}')
REAL_COMPILER_BIN=$(find_compiler $compiler_bin)
REAL_COMPILER="$REAL_COMPILER_BIN$compiler_args"

if [ "$REAL_COMPILER" = "$COMPILER" ]; then
    echo "Compiler:         $COMPILER"
else
    echo "Compiler:         $COMPILER ($REAL_COMPILER)"
fi
echo "Compiler version: $($COMPILER --version | head -n 1)"

REAL_NVCC=$(find_compiler nvcc)
REAL_CUOBJDUMP=$(find_compiler cuobjdump)
if [ -n "$REAL_NVCC" ]; then
    echo "CUDA compiler:    $($REAL_NVCC --version | tail -n 1) ($REAL_NVCC)"
else
    echo "CUDA compiler:    not available"
fi
echo

VERBOSE=false
[ "$1" = "-v" ] && { VERBOSE=true; shift; }

suites="$*"
if [ -z "$suites" ]; then
    suites="$all_suites"
fi

for suite in $suites; do
    run_suite $suite
done

cd /
rm -rf $ABS_TESTDIR
green PASSED
exit 0<|MERGE_RESOLUTION|>--- conflicted
+++ resolved
@@ -208,7 +208,6 @@
     fi
 }
 
-<<<<<<< HEAD
 get_memstat_name() {
     if type memcstat >/dev/null 2>&1; then
         echo memcstat
@@ -244,14 +243,15 @@
     if [ -n "$MEMCACHED_PID" ]; then
         stop_memcached
         start_memcached
-=======
+    fi
+}
+
 # Verify that $1 is newer than (or same age as) $2.
 expect_file_newer_than() {
     local newer_file=$1
     local older_file=$2
     if [ "$newer_file" -ot "$older_file" ]; then
         test_failed "$newer_file is older than $older_file"
->>>>>>> 128109eb
     fi
 }
 
