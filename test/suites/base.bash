--- conflicted
+++ resolved
@@ -684,24 +684,17 @@
         expect_stat preprocessed_cache_hit 0
         expect_stat cache_miss 1
 
-<<<<<<< HEAD
         # ccache uses -fminimize-whitespace for its hashing when possible
         NORMALIZATION_FLAGS=
         if [ -n "$CLANG_VERSION_MAJOR" -a "$CLANG_VERSION_MAJOR" -ge 14 ]; then
             NORMALIZATION_FLAGS=-fminimize-whitespace
         fi
 
-        $REAL_COMPILER -c test1.c -E $NORMALIZATION_FLAGS >test1.i
+        $COMPILER -c test1.c -E $NORMALIZATION_FLAGS >test1.i
         $CCACHE_COMPILE -c test1.i
         expect_stat preprocessed_cache_hit 1
         expect_stat cache_miss 1
     fi
-=======
-    $COMPILER -c test1.c -E >test1.i
-    $CCACHE_COMPILE -c test1.i
-    expect_stat preprocessed_cache_hit 1
-    expect_stat cache_miss 1
->>>>>>> 6eedb905
 
     # -------------------------------------------------------------------------
     TEST "-x c"
