--- conflicted
+++ resolved
@@ -20,11 +20,7 @@
 #include "test/framework.h"
 #include "test/util.h"
 
-<<<<<<< HEAD
-#define N_CONFIG_ITEMS 31
-=======
-#define N_CONFIG_ITEMS 29
->>>>>>> c91de3eb
+#define N_CONFIG_ITEMS 32
 static struct {
 	char *descr;
 	const char *origin;
@@ -359,7 +355,6 @@
 {
 	size_t i;
 	struct conf conf = {
-<<<<<<< HEAD
 		"bd", /* base_dir */
 		"cd", /* cache_dir */
 		7, /* cache_dir_levels */
@@ -381,37 +376,12 @@
 		false, /* memcached_only */
 		"p", /* path */
 		"pc", /* prefix_command */
+		"pcc", /* prefix_command_cpp */
 		true, /* read_only */
 		true, /* read_only_direct */
 		false, /* read_only_memcached */
 		true, /* recache */
 		true, /* run_second_cpp */
-=======
-		"bd",
-		"cd",
-		7,
-		"c",
-		"cc",
-		true,
-		8,
-		"ce",
-		false,
-		true,
-		"efth",
-		true,
-		true,
-		"ihim",
-		"lf",
-		4711,
-		98.7 * 1000 * 1000,
-		"p",
-		"pc",
-		"pcc",
-		true,
-		true,
-		true,
-		true,
->>>>>>> c91de3eb
 		SLOPPY_FILE_MACRO|SLOPPY_INCLUDE_FILE_MTIME|
 		SLOPPY_INCLUDE_FILE_CTIME|SLOPPY_TIME_MACROS|
 		SLOPPY_FILE_STAT_MATCHES|SLOPPY_NO_SYSTEM_HEADERS, /* sloppiness */
