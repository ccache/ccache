--- conflicted
+++ resolved
@@ -115,12 +115,8 @@
 void cc_log(const char *format, ...) ATTR_FORMAT(printf, 1, 2);
 void cc_bulklog(const char *format, ...) ATTR_FORMAT(printf, 1, 2);
 void cc_log_argv(const char *prefix, char **argv);
-<<<<<<< HEAD
-void fatal(const char *format, ...) ATTR_FORMAT(printf, 1, 2);
-=======
 void fatal(const char *format, ...) ATTR_FORMAT(printf, 1, 2) ATTR_NORETURN;
 
->>>>>>> e08d1e79
 void copy_fd(int fd_in, int fd_out);
 int copy_file(const char *src, const char *dest, int compress_level);
 int move_file(const char *src, const char *dest, int compress_level);
