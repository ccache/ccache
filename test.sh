--- conflicted
+++ resolved
@@ -583,7 +583,6 @@
         checkstat 'files in cache' 4
     fi
 
-<<<<<<< HEAD
     if [ $COMPILER_TYPE_CLANG -eq 1 ]; then
         $CCACHE -Cz > /dev/null
         testname="serialize-diagnostics"
@@ -596,7 +595,7 @@
         checkstat 'cache miss' 1
         checkstat 'files in cache' 2
     fi
-=======
+
     ##################################################################
     # Check that -Wp,-P disables ccache. (-P removes preprocessor information
     # in such a way that the object file from compiling the preprocessed file
@@ -626,7 +625,6 @@
     checkstat 'unsupported compiler option' 4
 
     ##################################################################
->>>>>>> 3f0569b3
 
     rm -f test1.c
 }
