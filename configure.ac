dnl Process this file with autoconf to produce a configure script.

AC_INIT()
AC_PREREQ(2.52)

AC_MSG_NOTICE([configuring ccache])

AC_CONFIG_HEADER(config.h)

AC_CANONICAL_HOST

case $host in
    *mingw32* | *mingw64* | *cygwin* | *wince* | *mingwce*)
        windows_os=yes
        AC_DEFINE(_WIN32_WINNT,0x0600, Windows Vista or newer is required)
        ;;
esac

<<<<<<< HEAD
AC_SUBST(ccache_memcached)
=======
AC_SUBST(disable_man)
>>>>>>> dc5dce04
AC_SUBST(extra_libs)
AC_SUBST(getopt_long_c)
AC_SUBST(include_dev_mk)
AC_SUBST(more_warnings)
AC_SUBST(no_implicit_fallthrough_warning)
AC_SUBST(test_suites)

m4_include(m4/feature_macros.m4)
m4_include(m4/clang.m4)

dnl Checks for programs.
AC_PROG_CC
_AC_LANG_COMPILER_CLANG
AC_PROG_CC_C99
if test "$ac_cv_prog_cc_c99" = no; then
    AC_MSG_ERROR(cannot find a C99-compatible compiler)
fi

AC_PROG_CPP
AC_PROG_INSTALL
AC_PROG_RANLIB
AC_CHECK_TOOL(AR, ar)
if test -z "$AR"; then
    AC_MSG_ERROR(cannot find ar)
fi

# Prefer bash, needed for test.sh
AC_PATH_TOOL(BASH, bash, "/bin/bash")

# If GCC (or clang), turn on warnings.
if test "$ac_compiler_gnu" = yes; then
    CFLAGS="$CFLAGS -Wall -W"
else
    CFLAGS="$CFLAGS -O"
fi

more_warnings="-Wextra -Wpedantic"
if test "$ac_compiler_clang" = yes; then
    more_warnings="$more_warnings -Weverything"
    more_warnings="$more_warnings -Wno-conversion"
    more_warnings="$more_warnings -Wno-disabled-macro-expansion"
    more_warnings="$more_warnings -Wno-format-nonliteral"
    more_warnings="$more_warnings -Wno-padded"
    more_warnings="$more_warnings -Wno-shorten-64-to-32"
    more_warnings="$more_warnings -Wno-sign-conversion"
fi

AC_ARG_ENABLE(more_warnings,
  [AS_HELP_STRING([--enable-more-warnings],
    [enable more compiler warnings])])
if test x${enable_more_warnings} = xyes; then
    CFLAGS="$CFLAGS $more_warnings"
fi

AC_HEADER_DIRENT
AC_HEADER_TIME
AC_HEADER_SYS_WAIT

AC_CHECK_TYPES(long long)

AC_CHECK_HEADERS(ctype.h pwd.h stdlib.h string.h strings.h sys/time.h sys/mman.h)
AC_CHECK_HEADERS(termios.h)

AC_CHECK_FUNCS(gethostname)
AC_CHECK_FUNCS(getopt_long)
AC_CHECK_FUNCS(getpwuid)
AC_CHECK_FUNCS(gettimeofday)
AC_CHECK_FUNCS(mkstemp)
AC_CHECK_FUNCS(realpath)
AC_CHECK_FUNCS(strndup)
AC_CHECK_FUNCS(strtok_r)
AC_CHECK_FUNCS(unsetenv)
AC_CHECK_FUNCS(utimes)

if test x"$ac_cv_func_getopt_long" != x"yes"; then
    getopt_long_c="src/getopt_long.c"
fi

AC_CACHE_CHECK([for compar_fn_t in stdlib.h],ccache_cv_COMPAR_FN_T, [
    AC_TRY_COMPILE(
        [#include <stdlib.h>],
        [void test_fn(void) { qsort(NULL, 0, 0, (__compar_fn_t)NULL); }],
        ccache_cv_COMPAR_FN_T=yes,
        ccache_cv_COMPAR_FN_T=no)])
if test x"$ccache_cv_COMPAR_FN_T" = x"yes"; then
   AC_DEFINE(HAVE_COMPAR_FN_T, 1,
             Define to 1 if you have the `__compar_fn_t' typedef.)
fi

dnl Replacements of snprintf and friends.
m4_include(m4/snprintf.m4)
HW_FUNC_VSNPRINTF
HW_FUNC_SNPRINTF
HW_FUNC_VASPRINTF
HW_FUNC_ASPRINTF

dnl Check if -lm is needed.
AC_SEARCH_LIBS(cos, m)

AC_ARG_ENABLE(static,
  [AS_HELP_STRING([--enable-static],
    [enable static link])])

if test x${enable_static} != x; then
    extra_ldflags="-static"
fi

AC_ARG_ENABLE(memcached,
  [AS_HELP_STRING([--enable-memcached],
    [enable memcached as a cache backend])])

dnl enable-memcached: Check if -lmemcached is needed.
if test x${enable_memcached} != x; then
    if test x${enable_static} != x; then
        AC_CHECK_LIB(stdc++, __gxx_personality_v0,[])
    fi
    AC_CHECK_LIB(pthread, pthread_once)
    AC_CHECK_LIB(memcached, memcached,[],[
    echo '  WARNING: recent version libmemcached not found'
    echo '  please install libmemcached > 1.0 with development files'
    exit 1
    ])
    ccache_memcached='CCACHE_MEMCACHED=1 '
fi

dnl Check for zlib
AC_ARG_WITH(bundled-zlib,
  [AS_HELP_STRING([--with-bundled-zlib],
    [use bundled zlib instead of the system's default zlib])])
if test x${with_bundled_zlib} = x; then
    AC_CACHE_CHECK(
        [for zlib >= 1.2.3],
        [ccache_cv_zlib_1_2_3],
        AC_TRY_COMPILE(
            [#include <zlib.h>],
            [
            #if (ZLIB_VERNUM >= 0x1230)
            #else
            #error "ZLIB_VERNUM < 0x1230"
            #endif
            ],
            [ccache_cv_zlib_1_2_3=yes],
            [ccache_cv_zlib_1_2_3=no]))
    AC_CHECK_LIB(z, gzdopen, true)
    if test $ccache_cv_zlib_1_2_3 = yes && test $ac_cv_lib_z_gzdopen = yes; then
        use_bundled_zlib=no
    else
        AC_MSG_WARN(using bundled zlib)
        use_bundled_zlib=yes
    fi
else
    if test x${with_bundled_zlib} = xno; then
        AC_MSG_NOTICE(using system zlib as requested)
        use_bundled_zlib=no
    else
        AC_MSG_NOTICE(using bundled zlib as requested)
        use_bundled_zlib=yes
    fi
fi

if test x${use_bundled_zlib} = xyes; then
    CPPFLAGS="$CPPFLAGS -I\$(srcdir)/src/zlib"
    extra_libs="src/zlib/libz.a"
    mkdir -p src/zlib
else
    LIBS="$LIBS -lz"
fi

AC_ARG_ENABLE(man,
  [AS_HELP_STRING([--disable-man],
    [disable installing man pages])])
if test x${enable_man} = xno; then
    disable_man='#'
fi

dnl Linking on Windows needs ws2_32
if test x${windows_os} = xyes; then
    LIBS="$LIBS -lws2_32"
    AC_CHECK_FUNCS(GetFinalPathNameByHandleW,[],[LIBS="$LIBS -lpsapi"])
fi

AC_C_BIGENDIAN

AC_C_INLINE

dnl Check for "extern inline".
AC_CACHE_CHECK(
    for extern inline,
    ac_cv_c_extern_inline,
    [
    ac_cv_c_extern_inline=no
    AC_TRY_COMPILE(
        [
        extern $ac_cv_c_inline double foo(double x);
        extern $ac_cv_c_inline double foo(double x) { return x+1.0; };
        double foo (double x) { return x + 1.0; };
        ],
        [foo(1.0)],
        [ac_cv_c_extern_inline="yes"])])
if test "$ac_cv_c_extern_inline" != no ; then
    AC_DEFINE(HAVE_EXTERN_INLINE, 1,
              Define to 1 if your compiler supports extern inline)
fi

mkdir -p .deps src unittest

dnl Enable developer mode if dev.mk.in exists.
if test ! -f $srcdir/dev_mode_disabled && test "$RUN_FROM_BUILD_FARM" != yes; then
    AC_MSG_NOTICE(developer mode enabled)
    AC_CONFIG_FILES([dev.mk])
    include_dev_mk='include dev.mk'
    version=`(git --git-dir=$srcdir/.git describe --dirty 2>/dev/null || echo vunknown) | sed -e 's/v//' -e 's/-/+/' -e 's/-/_/g'`
    echo "extern const char CCACHE_VERSION@<:@@:>@; const char CCACHE_VERSION@<:@@:>@ = \"$version\";" >src/version.c
else
    AC_MSG_NOTICE(developer mode disabled)
fi

if test ! -f $srcdir/src/version.c -a ! -f src/version.c ; then
    AC_MSG_WARN(unable to determine ccache version)
    echo "extern const char CCACHE_VERSION@<:@@:>@; const char CCACHE_VERSION@<:@@:>@ = \"unknown\";" >src/version.c
fi

dnl Check for -Wno-implicit-fallthrough
AC_MSG_CHECKING([whether C compiler supports -Wno-implicit-fallthrough])
saved_cflags=$CFLAGS
CFLAGS=-Wno-implicit-fallthrough
AC_COMPILE_IFELSE([AC_LANG_PROGRAM([])],
    [AC_MSG_RESULT([yes])]
    [no_implicit_fallthrough_warning="-Wno-implicit-fallthrough"],
    [AC_MSG_RESULT([no])]
)
CFLAGS=$saved_cflags

dnl Find test suite files.
test_suites=`cd $srcdir && ls unittest/test_*.c | egrep -v 'BASE|BACKUP|LOCAL|REMOTE' | xargs echo`

AC_CONFIG_FILES([Makefile])
AC_OUTPUT

cat <<EOF >config.h.tmp
#ifndef CCACHE_CONFIG_H
#define CCACHE_CONFIG_H
#ifdef __clang__
#pragma clang diagnostic push
#if __clang_major__ >= 4
#pragma clang diagnostic ignored "-Wreserved-id-macro"
#endif
#endif

EOF
cat config.h >>config.h.tmp
cat <<EOF >>config.h.tmp

#ifdef __clang__
#pragma clang diagnostic pop
#endif
#endif // ifndef CCACHE_CONFIG_H
EOF
mv config.h.tmp config.h

AC_MSG_NOTICE(now build ccache by running make)<|MERGE_RESOLUTION|>--- conflicted
+++ resolved
@@ -16,11 +16,8 @@
         ;;
 esac
 
-<<<<<<< HEAD
 AC_SUBST(ccache_memcached)
-=======
 AC_SUBST(disable_man)
->>>>>>> dc5dce04
 AC_SUBST(extra_libs)
 AC_SUBST(getopt_long_c)
 AC_SUBST(include_dev_mk)
@@ -66,6 +63,8 @@
     more_warnings="$more_warnings -Wno-padded"
     more_warnings="$more_warnings -Wno-shorten-64-to-32"
     more_warnings="$more_warnings -Wno-sign-conversion"
+    more_warnings="$more_warnings -Wno-cast-align"
+    more_warnings="$more_warnings -Wno-cast-qual"
 fi
 
 AC_ARG_ENABLE(more_warnings,
