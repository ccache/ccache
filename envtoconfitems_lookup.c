--- conflicted
+++ resolved
@@ -45,7 +45,6 @@
 {
   static const unsigned char asso_values[] =
     {
-<<<<<<< HEAD
       49, 49, 49, 49, 49, 49, 49, 49, 49, 49,
       49, 49, 49, 49, 49, 49, 49, 49, 49, 49,
       49, 49, 49, 49, 49, 49, 49, 49, 49, 49,
@@ -53,8 +52,8 @@
       49, 49, 49, 49, 49, 49, 49, 49, 49, 49,
       49, 49, 49, 49, 49, 49, 49, 49, 49, 49,
       49, 49, 49, 49, 49, 49,  5,  0,  0,  5,
-      40, 49, 25,  5,  0, 49, 20,  5,  0,  5,
-       5, 25, 15,  0, 20,  5, 20, 49, 49, 49,
+      40, 49, 20,  5,  0, 49, 20,  5,  0,  5,
+       5,  0, 15,  0, 25,  0, 25, 49, 49, 49,
        0, 49, 49, 49, 49, 49, 49, 49, 49, 49,
       49, 49, 49, 49, 49, 49, 49, 49, 49, 49,
       49, 49, 49, 49, 49, 49, 49, 49, 49, 49,
@@ -72,34 +71,6 @@
       49, 49, 49, 49, 49, 49, 49, 49, 49, 49,
       49, 49, 49, 49, 49, 49, 49, 49, 49, 49,
       49, 49, 49, 49, 49, 49, 49
-=======
-      44, 44, 44, 44, 44, 44, 44, 44, 44, 44,
-      44, 44, 44, 44, 44, 44, 44, 44, 44, 44,
-      44, 44, 44, 44, 44, 44, 44, 44, 44, 44,
-      44, 44, 44, 44, 44, 44, 44, 44, 44, 44,
-      44, 44, 44, 44, 44, 44, 44, 44, 44, 44,
-      44, 44, 44, 44, 44, 44, 44, 44, 44, 44,
-      44, 44, 44, 44, 44, 44, 20,  0,  0, 10,
-       0, 44,  5, 15,  0, 44, 10, 25,  9,  0,
-       5, 10,  5, 15, 10,  5, 44, 44, 44, 44,
-       0, 44, 44, 44, 44, 44, 44, 44, 44, 44,
-      44, 44, 44, 44, 44, 44, 44, 44, 44, 44,
-      44, 44, 44, 44, 44, 44, 44, 44, 44, 44,
-      44, 44, 44, 44, 44, 44, 44, 44, 44, 44,
-      44, 44, 44, 44, 44, 44, 44, 44, 44, 44,
-      44, 44, 44, 44, 44, 44, 44, 44, 44, 44,
-      44, 44, 44, 44, 44, 44, 44, 44, 44, 44,
-      44, 44, 44, 44, 44, 44, 44, 44, 44, 44,
-      44, 44, 44, 44, 44, 44, 44, 44, 44, 44,
-      44, 44, 44, 44, 44, 44, 44, 44, 44, 44,
-      44, 44, 44, 44, 44, 44, 44, 44, 44, 44,
-      44, 44, 44, 44, 44, 44, 44, 44, 44, 44,
-      44, 44, 44, 44, 44, 44, 44, 44, 44, 44,
-      44, 44, 44, 44, 44, 44, 44, 44, 44, 44,
-      44, 44, 44, 44, 44, 44, 44, 44, 44, 44,
-      44, 44, 44, 44, 44, 44, 44, 44, 44, 44,
-      44, 44, 44, 44, 44, 44, 44
->>>>>>> a845892c
     };
   register int hval = len;
 
@@ -138,11 +109,7 @@
 {
   enum
     {
-<<<<<<< HEAD
-      TOTAL_KEYWORDS = 33,
-=======
-      TOTAL_KEYWORDS = 31,
->>>>>>> a845892c
+      TOTAL_KEYWORDS = 34,
       MIN_WORD_LENGTH = 2,
       MAX_WORD_LENGTH = 18,
       MIN_HASH_VALUE = 2,
@@ -158,26 +125,26 @@
       {"DIR", "cache_dir"},
 #line 16 "envtoconfitems.gperf"
       {"CPP2", "run_second_cpp"},
-      {"",""},
+#line 44 "envtoconfitems.gperf"
+      {"UNIFY", "unify"},
 #line 19 "envtoconfitems.gperf"
       {"DIRECT", "direct_mode"},
 #line 20 "envtoconfitems.gperf"
       {"DISABLE", "disable"},
-<<<<<<< HEAD
 #line 14 "envtoconfitems.gperf"
       {"COMPRESS", "compression"},
-#line 32 "envtoconfitems.gperf"
+#line 33 "envtoconfitems.gperf"
       {"PATH", "path"},
-#line 43 "envtoconfitems.gperf"
-      {"UNIFY", "unify"},
-#line 33 "envtoconfitems.gperf"
+#line 40 "envtoconfitems.gperf"
+      {"SLOPPINESS", "sloppiness"},
+#line 34 "envtoconfitems.gperf"
       {"PREFIX", "prefix_command"},
+#line 29 "envtoconfitems.gperf"
+      {"MAXSIZE", "max_size"},
 #line 28 "envtoconfitems.gperf"
-      {"MAXSIZE", "max_size"},
-#line 27 "envtoconfitems.gperf"
       {"MAXFILES", "max_files"},
       {"",""},
-#line 34 "envtoconfitems.gperf"
+#line 35 "envtoconfitems.gperf"
       {"PREFIX_CPP", "prefix_command_cpp"},
       {"",""},
 #line 11 "envtoconfitems.gperf"
@@ -188,101 +155,43 @@
       {"EXTENSION", "cpp_extension"},
 #line 22 "envtoconfitems.gperf"
       {"EXTRAFILES", "extra_files_to_hash"},
-=======
-#line 17 "envtoconfitems.gperf"
-      {"COMMENTS", "keep_comments_cpp"},
-#line 31 "envtoconfitems.gperf"
-      {"PATH", "path"},
-#line 41 "envtoconfitems.gperf"
-      {"UNIFY", "unify"},
-#line 32 "envtoconfitems.gperf"
-      {"PREFIX", "prefix_command"},
-#line 36 "envtoconfitems.gperf"
-      {"RECACHE", "recache"},
-#line 13 "envtoconfitems.gperf"
-      {"COMPILERCHECK", "compiler_check"},
-      {"",""},
-#line 33 "envtoconfitems.gperf"
-      {"PREFIX_CPP", "prefix_command_cpp"},
-#line 30 "envtoconfitems.gperf"
-      {"NLEVELS", "cache_dir_levels"},
-#line 27 "envtoconfitems.gperf"
-      {"LOGFILE", "log_file"},
-#line 34 "envtoconfitems.gperf"
-      {"READONLY", "read_only"},
-#line 21 "envtoconfitems.gperf"
-      {"EXTENSION", "cpp_extension"},
-#line 40 "envtoconfitems.gperf"
-      {"UMASK", "umask"},
->>>>>>> a845892c
-      {"",""},
-#line 38 "envtoconfitems.gperf"
+      {"",""},
+#line 39 "envtoconfitems.gperf"
       {"RECACHE", "recache"},
 #line 25 "envtoconfitems.gperf"
       {"IGNOREHEADERS", "ignore_headers_in_manifest"},
-#line 29 "envtoconfitems.gperf"
+#line 30 "envtoconfitems.gperf"
       {"MEMCACHED_CONF", "memcached_conf"},
-#line 40 "envtoconfitems.gperf"
+#line 43 "envtoconfitems.gperf"
+      {"UMASK", "umask"},
+      {"",""},
+#line 27 "envtoconfitems.gperf"
+      {"LOGFILE", "log_file"},
+#line 36 "envtoconfitems.gperf"
+      {"READONLY", "read_only"},
+#line 31 "envtoconfitems.gperf"
+      {"MEMCACHED_ONLY", "memcached_only"},
+#line 41 "envtoconfitems.gperf"
       {"STATS", "stats"},
       {"",""},
-<<<<<<< HEAD
-#line 26 "envtoconfitems.gperf"
-      {"LOGFILE", "log_file"},
-#line 35 "envtoconfitems.gperf"
-      {"READONLY", "read_only"},
-#line 30 "envtoconfitems.gperf"
-      {"MEMCACHED_ONLY", "memcached_only"},
+#line 24 "envtoconfitems.gperf"
+      {"HASHDIR", "hash_dir"},
+#line 23 "envtoconfitems.gperf"
+      {"HARDLINK", "hard_link"},
+      {"",""}, {"",""}, {"",""},
 #line 42 "envtoconfitems.gperf"
-      {"UMASK", "umask"},
-      {"",""},
-#line 41 "envtoconfitems.gperf"
-=======
-#line 35 "envtoconfitems.gperf"
-      {"READONLY_DIRECT", "read_only_direct"},
-      {"",""},
-#line 39 "envtoconfitems.gperf"
->>>>>>> a845892c
       {"TEMPDIR", "temporary_dir"},
 #line 15 "envtoconfitems.gperf"
       {"COMPRESSLEVEL", "compression_level"},
 #line 26 "envtoconfitems.gperf"
       {"LIMIT_MULTIPLE", "limit_multiple"},
+#line 37 "envtoconfitems.gperf"
+      {"READONLY_DIRECT", "read_only_direct"},
+      {"",""}, {"",""},
 #line 38 "envtoconfitems.gperf"
-      {"STATS", "stats"},
-      {"",""},
-<<<<<<< HEAD
-#line 39 "envtoconfitems.gperf"
-      {"SLOPPINESS", "sloppiness"},
-      {"",""},
-#line 24 "envtoconfitems.gperf"
-      {"HASHDIR", "hash_dir"},
-#line 23 "envtoconfitems.gperf"
-      {"HARDLINK", "hard_link"},
-      {"",""},
-#line 36 "envtoconfitems.gperf"
-      {"READONLY_DIRECT", "read_only_direct"},
-=======
-#line 29 "envtoconfitems.gperf"
-      {"MAXSIZE", "max_size"},
-#line 28 "envtoconfitems.gperf"
-      {"MAXFILES", "max_files"},
-      {"",""},
-#line 37 "envtoconfitems.gperf"
-      {"SLOPPINESS", "sloppiness"},
-      {"",""},
-#line 11 "envtoconfitems.gperf"
-      {"BASEDIR", "base_dir"},
-#line 23 "envtoconfitems.gperf"
-      {"HARDLINK", "hard_link"},
-      {"",""},
-#line 22 "envtoconfitems.gperf"
-      {"EXTRAFILES", "extra_files_to_hash"},
->>>>>>> a845892c
-      {"",""}, {"",""},
-#line 37 "envtoconfitems.gperf"
       {"READONLY_MEMCACHED", "read_only_memcached"},
       {"",""}, {"",""}, {"",""},
-#line 31 "envtoconfitems.gperf"
+#line 32 "envtoconfitems.gperf"
       {"NLEVELS", "cache_dir_levels"},
 #line 17 "envtoconfitems.gperf"
       {"COMMENTS", "keep_comments_cpp"}
@@ -302,8 +211,4 @@
     }
   return 0;
 }
-<<<<<<< HEAD
-static const size_t ENVTOCONFITEMS_TOTAL_KEYWORDS = 33;
-=======
-static const size_t ENVTOCONFITEMS_TOTAL_KEYWORDS = 31;
->>>>>>> a845892c
+static const size_t ENVTOCONFITEMS_TOTAL_KEYWORDS = 34;