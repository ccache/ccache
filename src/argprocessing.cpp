--- conflicted
+++ resolved
@@ -170,13 +170,8 @@
   if (util::starts_with(arg, "-fprofile-dir=")) {
     new_profile_path = arg.substr(arg.find('=') + 1);
   } else if (arg == "-fprofile-generate" || arg == "-fprofile-instr-generate") {
-<<<<<<< HEAD
-    ctx.args_info.profile_generate = true;
+    args_info.profile_generate = true;
     if (ctx.config.base_compiler_type() == CompilerType::clang) {
-=======
-    args_info.profile_generate = true;
-    if (ctx.config.compiler_type() == CompilerType::clang) {
->>>>>>> 6eedb905
       new_profile_path = ".";
     } else {
       // GCC uses $PWD/$(basename $obj).
