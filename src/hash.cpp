// Copyright (C) 2002 Andrew Tridgell
// Copyright (C) 2010-2020 Joel Rosdahl and other contributors
//
// See doc/AUTHORS.adoc for a complete list of contributors.
//
// This program is free software; you can redistribute it and/or modify it
// under the terms of the GNU General Public License as published by the Free
// Software Foundation; either version 3 of the License, or (at your option)
// any later version.
//
// This program is distributed in the hope that it will be useful, but WITHOUT
// ANY WARRANTY; without even the implied warranty of MERCHANTABILITY or
// FITNESS FOR A PARTICULAR PURPOSE. See the GNU General Public License for
// more details.
//
// You should have received a copy of the GNU General Public License along with
// this program; if not, write to the Free Software Foundation, Inc., 51
// Franklin Street, Fifth Floor, Boston, MA 02110-1301 USA

#include "hash.hpp"
<<<<<<< HEAD
#include "StdMakeUnique.hpp"
#include "ccache.hpp"
=======

#include "legacy_util.hpp"
>>>>>>> 42939f09

#include <blake2.h>

#define HASH_DELIMITER "\000cCaChE"

struct hash
{
  blake2b_state state;
  FILE* debug_binary;
  FILE* debug_text;
};

void
digest_as_string(const struct digest* d, char* buffer)
{
  format_hex(d->bytes, DIGEST_SIZE, buffer);
}

bool
digests_equal(const struct digest* d1, const struct digest* d2)
{
  return memcmp(d1->bytes, d2->bytes, DIGEST_SIZE) == 0;
}

static void
do_hash_buffer(struct hash* hash, const void* s, size_t len)
{
  assert(s);

  blake2b_update(&hash->state, (const uint8_t*)s, len);
  if (len > 0 && hash->debug_binary) {
    (void)fwrite(s, 1, len, hash->debug_binary);
  }
}

static void
do_debug_text(struct hash* hash, const void* s, size_t len)
{
  if (len > 0 && hash->debug_text) {
    (void)fwrite(s, 1, len, hash->debug_text);
  }
}


Hash::Hash()
: pimpl(std::make_unique<hash>())
{
  pimpl->debug_binary = nullptr;
  pimpl->debug_text = nullptr;

  blake2b_init(&pimpl->state, DIGEST_SIZE);
}

Hash::Hash(const Hash& other)
: pimpl(std::make_unique<hash>())
{
  pimpl->state = other.pimpl->state;
  pimpl->debug_binary = NULL;
  pimpl->debug_text = NULL;
}

Hash::Hash(const struct hash& other)
: pimpl(std::make_unique<hash>())
{
  pimpl->state = other.state;
  pimpl->debug_binary = NULL;
  pimpl->debug_text = NULL;
}


// Force destructor to cpp file.
// Required so unique_ptr can call delete on a known object.
Hash::~Hash() {}

void
hash_enable_debug(struct hash* hash,
                  const char* section_name,
                  FILE* debug_binary,
                  FILE* debug_text)
{
  hash->debug_binary = debug_binary;
  hash->debug_text = debug_text;

  do_debug_text(hash, "=== ", 4);
  do_debug_text(hash, section_name, strlen(section_name));
  do_debug_text(hash, " ===\n", 5);
}

void
hash_buffer(struct hash* hash, const void* s, size_t len)
{
  do_hash_buffer(hash, s, len);
  do_debug_text(hash, s, len);
}

void
hash_result_as_bytes(struct hash* hash, struct digest* digest)
{
  // make a copy before altering state
  Hash copy(*hash);

  // the strange cast is required here because parameter has not yet been
  // converted to Hash
  blake2b_final(&((struct hash*)copy)->state, digest->bytes, DIGEST_SIZE);
}

void
hash_result_as_string(struct hash* hash, char* buffer)
{
  struct digest d;
  hash_result_as_bytes(hash, &d);
  digest_as_string(&d, buffer);
}

void
hash_delimiter(struct hash* hash, const char* type)
{
  do_hash_buffer(hash, HASH_DELIMITER, sizeof(HASH_DELIMITER));
  do_hash_buffer(hash, type, strlen(type) + 1); // Include NUL.
  do_debug_text(hash, "### ", 4);
  do_debug_text(hash, type, strlen(type));
  do_debug_text(hash, "\n", 1);
}

void
hash_string(struct hash* hash, const char* s)
{
  hash_string_buffer(hash, s, strlen(s));
}

void
hash_string(struct hash* hash, const std::string& s)
{
  hash_string_buffer(hash, s.data(), s.length());
}

void
hash_string_view(struct hash* hash, nonstd::string_view sv)
{
  hash_string_buffer(hash, sv.data(), sv.length());
}

void
hash_string_buffer(struct hash* hash, const char* s, size_t length)
{
  hash_buffer(hash, s, length);
  do_debug_text(hash, "\n", 1);
}

void
hash_int(struct hash* hash, int x)
{
  do_hash_buffer(hash, (char*)&x, sizeof(x));

  char buf[16];
  snprintf(buf, sizeof(buf), "%d", x);
  do_debug_text(hash, buf, strlen(buf));
  do_debug_text(hash, "\n", 1);
}

bool
hash_fd(struct hash* hash, int fd)
{
  char buf[READ_BUFFER_SIZE];
  ssize_t n;

  while ((n = read(fd, buf, sizeof(buf))) != 0) {
    if (n == -1 && errno != EINTR) {
      break;
    }
    if (n > 0) {
      do_hash_buffer(hash, buf, n);
      do_debug_text(hash, buf, n);
    }
  }
  return n == 0;
}

bool
hash_file(struct hash* hash, const char* fname)
{
  int fd = open(fname, O_RDONLY | O_BINARY);
  if (fd == -1) {
    cc_log("Failed to open %s: %s", fname, strerror(errno));
    return false;
  }

  bool ret = hash_fd(hash, fd);
  close(fd);
  return ret;
}<|MERGE_RESOLUTION|>--- conflicted
+++ resolved
@@ -18,13 +18,9 @@
 // Franklin Street, Fifth Floor, Boston, MA 02110-1301 USA
 
 #include "hash.hpp"
-<<<<<<< HEAD
 #include "StdMakeUnique.hpp"
 #include "ccache.hpp"
-=======
-
 #include "legacy_util.hpp"
->>>>>>> 42939f09
 
 #include <blake2.h>
 
