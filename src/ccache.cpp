--- conflicted
+++ resolved
@@ -1298,12 +1298,8 @@
   }
 
   hash_delimiter(hash, "cppstderr");
-<<<<<<< HEAD
   if (!ctx.args_info.direct_i_file
-      && !hash_binary_file(ctx, hash, path_stderr)) {
-=======
-  if (!ctx.args_info.direct_i_file && !hash_file(hash, stderr_path.c_str())) {
->>>>>>> 8386a5a7
+      && !hash_binary_file(ctx, hash, stderr_path.c_str())) {
     // Somebody removed the temporary file?
     cc_log("Failed to open %s: %s", stderr_path.c_str(), strerror(errno));
     failed(STATS_ERROR);
