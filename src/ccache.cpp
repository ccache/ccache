--- conflicted
+++ resolved
@@ -961,28 +961,6 @@
   Result::Writer result_writer(ctx, ctx.result_path());
 
   if (st.size() > 0) {
-<<<<<<< HEAD
-    result_file_map.emplace(FileType::stderr_output, new WriteFd(tmp_stderr));
-  }
-  result_file_map.emplace(FileType::object, new WriteFd(ctx.args_info.output_obj));
-  if (ctx.args_info.generating_dependencies) {
-    WriteFd *obj;
-    if (ctx.args_info.change_dep_file) {
-      obj = new ChangeDepWriteFd(ctx.args_info.output_dep, ctx.args_info.output_obj);
-    } else {
-      obj = new WriteFd(ctx.args_info.output_dep);
-    }
-    result_file_map.emplace(FileType::dependency, obj);
-  }
-  if (ctx.args_info.generating_coverage) {
-    result_file_map.emplace(FileType::coverage, new WriteFd(ctx.args_info.output_cov));
-  }
-  if (ctx.args_info.generating_stackusage) {
-    result_file_map.emplace(FileType::stackusage, new WriteFd(ctx.args_info.output_su));
-  }
-  if (ctx.args_info.generating_diagnostics) {
-    result_file_map.emplace(FileType::diagnostic, new WriteFd(ctx.args_info.output_dia));
-=======
     result_writer.write(Result::FileType::stderr_output, tmp_stderr);
   }
   result_writer.write(Result::FileType::object, ctx.args_info.output_obj);
@@ -997,17 +975,12 @@
   }
   if (ctx.args_info.generating_diagnostics) {
     result_writer.write(Result::FileType::diagnostic, ctx.args_info.output_dia);
->>>>>>> 81c5610b
   }
   if (ctx.args_info.seen_split_dwarf && Stat::stat(ctx.args_info.output_dwo)) {
     // Only store .dwo file if it was created by the compiler (GCC and Clang
     // behave differently e.g. for "-gsplit-dwarf -g1").
-<<<<<<< HEAD
-    result_file_map.emplace(FileType::dwarf_object, new WriteFd(ctx.args_info.output_dwo));
-=======
     result_writer.write(Result::FileType::dwarf_object,
                         ctx.args_info.output_dwo);
->>>>>>> 81c5610b
   }
 
   auto error = result_writer.finalize();
@@ -1737,43 +1710,9 @@
   Result::Reader result_reader(ctx.result_path());
   ResultRetriever result_retriever(ctx);
 
-<<<<<<< HEAD
-  ResultFileMap result_file_map;
-  if (ctx.args_info.output_obj != "/dev/null") {
-    result_file_map.emplace(FileType::object, new WriteFd(ctx.args_info.output_obj));
-    if (ctx.args_info.seen_split_dwarf) {
-      result_file_map.emplace(FileType::dwarf_object, new WriteFd(ctx.args_info.output_dwo));
-    }
-  }
-  result_file_map.emplace(FileType::stderr_output, new WriteFd(tmp_stderr));
-  if (produce_dep_file) {
-    WriteFd *obj;
-    if (ctx.args_info.change_dep_file) {
-      obj = new ChangeDepWriteFd(ctx.args_info.output_dep, ctx.args_info.output_obj);
-    } else {
-      obj = new WriteFd(ctx.args_info.output_dep);
-    }
-    result_file_map.emplace(FileType::dependency, obj);
-  }
-  if (ctx.args_info.generating_coverage) {
-    result_file_map.emplace(FileType::coverage, new WriteFd(ctx.args_info.output_cov));
-  }
-  if (ctx.args_info.generating_stackusage) {
-    result_file_map.emplace(FileType::stackusage, new WriteFd(ctx.args_info.output_su));
-  }
-  if (ctx.args_info.generating_diagnostics) {
-    result_file_map.emplace(FileType::diagnostic, new WriteFd(ctx.args_info.output_dia));
-  }
-  bool ok = result_get(ctx, ctx.result_path(), result_file_map);
-  if (!ok) {
-    cc_log("Failed to get result from cache");
-    tmp_unlink(tmp_stderr);
-    free(tmp_stderr);
-=======
   auto error = result_reader.read(result_retriever);
   if (error) {
     cc_log("Failed to get result from cache: %s", error->c_str());
->>>>>>> 81c5610b
     return nullopt;
   } else {
     // Update modification timestamp to save file from LRU cleanup.
