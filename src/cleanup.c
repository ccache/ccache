--- conflicted
+++ resolved
@@ -175,27 +175,6 @@
 	traverse(dir, traverse_fn);
 
 	// Clean the cache.
-<<<<<<< HEAD
-#ifdef _WIN32
-	cc_log("Before cleanup: %lu KiB, %I64u files",
-	       (unsigned long)cache_size / 1024,
-	       (unsigned long long)files_in_cache);
-#else
- 	cc_log("Before cleanup: %lu KiB, %zu files",
- 	       (unsigned long)cache_size / 1024,
- 	       files_in_cache);
-#endif
-	bool cleaned = sort_and_clean();
-#ifdef _WIN32
-	cc_log("After cleanup: %lu KiB, %I64u files",
-	       (unsigned long)cache_size / 1024,
-	       (unsigned long long)files_in_cache);
-#else
- 	cc_log("After cleanup: %lu KiB, %zu files",
- 	       (unsigned long)cache_size / 1024,
- 	       files_in_cache);
-#endif
-=======
 	cc_log("Before cleanup: %.0f KiB, %.0f files",
 	       (double)cache_size / 1024,
 	       (double)files_in_cache);
@@ -203,7 +182,6 @@
 	cc_log("After cleanup: %.0f KiB, %.0f files",
 	       (double)cache_size / 1024,
 	       (double)files_in_cache);
->>>>>>> 5779e976
 
 	if (cleaned) {
 		cc_log("Cleaned up cache directory %s", dir);
