--- conflicted
+++ resolved
@@ -45,8 +45,7 @@
   // Allow caching even if -fmodules is used.
   modules = 1U << 9,
   // Ignore virtual file system (VFS) overlay file.
-<<<<<<< HEAD
-  ivfsoverlay = 1u << 10,
+  ivfsoverlay = 1U << 10,
   // Skip scanning for .incbin dependencies in preprocessor and unify modes.
   // Direct and depend modes always ignore them.
   incbin = 1 << 11,
@@ -58,9 +57,6 @@
   // error/warning locations may be approximate due to the reuse of compiler
   // output after whitespace change.
   unify_with_output = 1 << 13,
-=======
-  ivfsoverlay = 1U << 10,
->>>>>>> 6eedb905
 };
 
 class Sloppiness
