// Copyright (C) 2020 Joel Rosdahl and other contributors
//
// See doc/AUTHORS.adoc for a complete list of contributors.
//
// This program is free software; you can redistribute it and/or modify it
// under the terms of the GNU General Public License as published by the Free
// Software Foundation; either version 3 of the License, or (at your option)
// any later version.
//
// This program is distributed in the hope that it will be useful, but WITHOUT
// ANY WARRANTY; without even the implied warranty of MERCHANTABILITY or
// FITNESS FOR A PARTICULAR PURPOSE. See the GNU General Public License for
// more details.
//
// You should have received a copy of the GNU General Public License along with
// this program; if not, write to the Free Software Foundation, Inc., 51
// Franklin Street, Fifth Floor, Boston, MA 02110-1301 USA

#pragma once

#include "system.hpp"

#include "Fd.hpp"
#include "Result.hpp"

class Context;

// This class retrieves a result entry to the local file system.
class ResultRetriever : public Result::Reader::Consumer
{
public:
  ResultRetriever(Context& ctx, bool rewrite_dependency_target);

  virtual void on_header(CacheEntryReader& cache_entry_reader);
  virtual void on_entry_start(uint32_t entry_number,
                              Result::FileType file_type,
                              uint64_t file_len,
                              nonstd::optional<std::string> raw_file);
  virtual void on_entry_data(const uint8_t* data, size_t size);
  virtual void on_entry_end();

private:
  Context& m_ctx;
  Result::FileType m_dest_file_type;
  Fd m_dest_fd;
  std::string m_dest_path;
<<<<<<< HEAD
  std::string m_stderr_text;
  bool m_first;
=======

  // Collects the full data of stderr output (since we want to potentially strip
  // color codes which could span chunk boundaries) or dependency data (since we
  // potentially want to rewrite the dependency target which in theory can span
  // a chunk boundary).
  std::string m_dest_data;

  // Whether to rewrite the first part of the dependency file data to the
  // destination object file.
  const bool m_rewrite_dependency_target;

  void write_dependency_file();
>>>>>>> c2a6ea1d
};<|MERGE_RESOLUTION|>--- conflicted
+++ resolved
@@ -44,10 +44,6 @@
   Result::FileType m_dest_file_type;
   Fd m_dest_fd;
   std::string m_dest_path;
-<<<<<<< HEAD
-  std::string m_stderr_text;
-  bool m_first;
-=======
 
   // Collects the full data of stderr output (since we want to potentially strip
   // color codes which could span chunk boundaries) or dependency data (since we
@@ -60,5 +56,4 @@
   const bool m_rewrite_dependency_target;
 
   void write_dependency_file();
->>>>>>> c2a6ea1d
 };