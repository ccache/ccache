--- conflicted
+++ resolved
@@ -49,6 +49,9 @@
 #ifdef HAVE_REDIS_STORAGE_BACKEND
     {"redis", std::make_shared<secondary::RedisStorage>()},
 #endif
+#ifdef HAVE_REDISS_STORAGE_BACKEND
+    {"rediss", std::make_shared<secondary::RedisStorage>()},
+#endif
 };
 
 struct SecondaryStorageConfig
@@ -345,27 +348,12 @@
       continue;
     }
 
-<<<<<<< HEAD
-#ifdef HAVE_REDIS_STORAGE_BACKEND
-  if (storage_entry.url.scheme() == "redis") {
-    return std::make_unique<secondary::RedisStorage>(storage_entry.url,
-                                                     storage_entry.attributes);
-  }
-#endif
-#ifdef HAVE_REDISS_STORAGE_BACKEND
-  if (storage_entry.url.scheme() == "rediss") {
-    return std::make_unique<secondary::RedisStorage>(storage_entry.url,
-                                                     storage_entry.attributes);
-  }
-#endif
-=======
     const auto result = entry->backend->put(key, value);
     if (!result) {
       // The backend is expected to log details about the error.
       mark_backend_as_failed(*entry, result.error());
       continue;
     }
->>>>>>> d286f658
 
     const bool stored = *result;
     LOG("{} {} in {}",
