--- conflicted
+++ resolved
@@ -18,17 +18,7 @@
 
 #pragma once
 
-<<<<<<< HEAD
-#include "storage/SecondaryStorage.hpp"
-#include "storage/types.hpp"
-
-#include <third_party/url.hpp>
-
-struct redisContext;
-struct redisSSLContext;
-=======
 #include "SecondaryStorage.hpp"
->>>>>>> d286f658
 
 namespace storage {
 namespace secondary {
@@ -36,33 +26,8 @@
 class RedisStorage : public SecondaryStorage
 {
 public:
-<<<<<<< HEAD
-  RedisStorage(const Url& url, const AttributeMap& attributes);
-  ~RedisStorage();
-
-  nonstd::expected<nonstd::optional<std::string>, Error>
-  get(const Digest& key) override;
-  nonstd::expected<bool, Error> put(const Digest& key,
-                                    const std::string& value,
-                                    bool only_if_missing) override;
-  nonstd::expected<bool, Error> remove(const Digest& key) override;
-
-private:
-  Url m_url;
-  std::string m_prefix;
-  redisContext* m_context;
-  nonstd::optional<std::string> m_ca_cert;
-  nonstd::optional<std::string> m_cert;
-  nonstd::optional<std::string> m_key;
-  redisSSLContext* m_ssl_context;
-  const uint64_t m_connect_timeout;
-  const uint64_t m_operation_timeout;
-  bool m_connected;
-  bool m_invalid;
-=======
   std::unique_ptr<Backend>
   create_backend(const Backend::Params& params) const override;
->>>>>>> d286f658
 
   void redact_secrets(Backend::Params& params) const override;
 };
