// Copyright (C) 2021-2022 Joel Rosdahl and other contributors
//
// See doc/AUTHORS.adoc for a complete list of contributors.
//
// This program is free software; you can redistribute it and/or modify it
// under the terms of the GNU General Public License as published by the Free
// Software Foundation; either version 3 of the License, or (at your option)
// any later version.
//
// This program is distributed in the hope that it will be useful, but WITHOUT
// ANY WARRANTY; without even the implied warranty of MERCHANTABILITY or
// FITNESS FOR A PARTICULAR PURPOSE. See the GNU General Public License for
// more details.
//
// You should have received a copy of the GNU General Public License along with
// this program; if not, write to the Free Software Foundation, Inc., 51
// Franklin Street, Fifth Floor, Boston, MA 02110-1301 USA

#include "RedisStorage.hpp"

#include <Digest.hpp>
#include <Logging.hpp>
#include <core/exceptions.hpp>
#include <fmtmacros.hpp>
#include <util/expected.hpp>
#include <util/string.hpp>

// Ignore "ISO C++ forbids flexible array member ‘buf’" warning from -Wpedantic.
#ifdef __GNUC__
#  pragma GCC diagnostic push
#  pragma GCC diagnostic ignored "-Wpedantic"
#endif
#ifdef _MSC_VER
#  pragma warning(push)
#  pragma warning(disable : 4200)
#endif
#include <hiredis/hiredis.h>
#ifdef HAVE_REDISS_STORAGE_BACKEND
#  include <hiredis/hiredis_ssl.h>
#endif
#ifdef _MSC_VER
#  pragma warning(pop)
#endif
#ifdef __GNUC__
#  pragma GCC diagnostic pop
#endif

#include <cstdarg>
#include <memory>

namespace storage::secondary {

namespace {

using RedisContext = std::unique_ptr<redisContext, decltype(&redisFree)>;
#ifdef HAVE_REDISS_STORAGE_BACKEND
using RedisSSLContext =
  std::unique_ptr<redisSSLContext, decltype(&redisFreeSSLContext)>;
#endif
using RedisReply = std::unique_ptr<redisReply, decltype(&freeReplyObject)>;

const uint32_t DEFAULT_PORT = 6379;

class RedisStorageBackend : public SecondaryStorage::Backend
{
public:
  RedisStorageBackend(const SecondaryStorage::Backend::Params& params);

  nonstd::expected<std::optional<std::string>, Failure>
  get(const Digest& key) override;

  nonstd::expected<bool, Failure> put(const Digest& key,
                                      const std::string& value,
                                      bool only_if_missing) override;

  nonstd::expected<bool, Failure> remove(const Digest& key) override;

private:
  const std::string m_prefix;
#ifdef HAVE_REDISS_STORAGE_BACKEND
  RedisSSLContext m_ssl_context;
#endif
  RedisContext m_context;

#ifdef HAVE_REDISS_STORAGE_BACKEND
  void init_ssl(const Url& url,
                nonstd::optional<std::string> ca_cert,
                nonstd::optional<std::string> cert,
                nonstd::optional<std::string> key);
#endif
  void
  connect(const Url& url, uint32_t connect_timeout, uint32_t operation_timeout);
#ifdef HAVE_REDISS_STORAGE_BACKEND
  void initiate_ssl(const Url& url);
#endif
  void select_database(const Url& url);
  void authenticate(const Url& url);
  nonstd::expected<RedisReply, Failure> redis_command(const char* format, ...);
  std::string get_key_string(const Digest& digest) const;
};

timeval
to_timeval(const uint32_t ms)
{
  timeval tv;
  tv.tv_sec = ms / 1000;
  tv.tv_usec = (ms % 1000) * 1000;
  return tv;
}

std::pair<std::optional<std::string>, std::optional<std::string>>
split_user_info(const std::string& user_info)
{
  const auto [left, right] = util::split_once(user_info, ':');
  if (left.empty()) {
    // redis://HOST
    return {std::nullopt, std::nullopt};
  } else if (right) {
    // redis://USERNAME:PASSWORD@HOST
    return {std::string(left), std::string(*right)};
  } else {
    // redis://PASSWORD@HOST
    return {std::nullopt, std::string(left)};
  }
}

#ifdef HAVE_REDISS_STORAGE_BACKEND
inline bool
is_secure(const Url& url)
{
  return url.scheme() == "rediss";
}
#endif

RedisStorageBackend::RedisStorageBackend(const Params& params)
  : m_prefix("ccache"), // TODO: attribute
#ifdef HAVE_REDISS_STORAGE_BACKEND
    m_ssl_context(nullptr, redisFreeSSLContext),
#endif
    m_context(nullptr, redisFree)
{
  const auto& url = params.url;
#ifdef HAVE_REDISS_STORAGE_BACKEND
  ASSERT(url.scheme() == "redis" || url.scheme() == "rediss");
#else
  ASSERT(url.scheme() == "redis");
#endif

  nonstd::optional<std::string> cacert;
  nonstd::optional<std::string> cert;
  nonstd::optional<std::string> key;
  auto connect_timeout = k_default_connect_timeout;
  auto operation_timeout = k_default_operation_timeout;

  for (const auto& attr : params.attributes) {
    if (attr.key == "cacert") {
      cacert = attr.value;
    } else if (attr.key == "cert") {
      cert = attr.value;
    } else if (attr.key == "key") {
      key = attr.value;
    } else if (attr.key == "connect-timeout") {
      connect_timeout = parse_timeout_attribute(attr.value);
    } else if (attr.key == "operation-timeout") {
      operation_timeout = parse_timeout_attribute(attr.value);
    } else if (!is_framework_attribute(attr.key)) {
      LOG("Unknown attribute: {}", attr.key);
    }
  }

#ifdef HAVE_REDISS_STORAGE_BACKEND
  init_ssl(url, cacert, cert, key);
#endif
  connect(url, connect_timeout.count(), operation_timeout.count());
<<<<<<< HEAD
#ifdef HAVE_REDISS_STORAGE_BACKEND
  initiate_ssl(url);
#endif
  select_database(url);
=======
>>>>>>> 9536b4fb
  authenticate(url);
  select_database(url);
}

inline bool
is_error(int err)
{
  return err != REDIS_OK;
}

inline bool
is_timeout(int err)
{
#ifdef REDIS_ERR_TIMEOUT
  // Only returned for hiredis version 1.0.0 and above
  return err == REDIS_ERR_TIMEOUT;
#else
  (void)err;
  return false;
#endif
}

nonstd::expected<std::optional<std::string>, SecondaryStorage::Backend::Failure>
RedisStorageBackend::get(const Digest& key)
{
  const auto key_string = get_key_string(key);
  LOG("Redis GET {}", key_string);
  const auto reply = redis_command("GET %s", key_string.c_str());
  if (!reply) {
    return nonstd::make_unexpected(reply.error());
  } else if ((*reply)->type == REDIS_REPLY_STRING) {
    return std::string((*reply)->str, (*reply)->len);
  } else if ((*reply)->type == REDIS_REPLY_NIL) {
    return std::nullopt;
  } else {
    LOG("Unknown reply type: {}", (*reply)->type);
    return nonstd::make_unexpected(Failure::error);
  }
}

nonstd::expected<bool, SecondaryStorage::Backend::Failure>
RedisStorageBackend::put(const Digest& key,
                         const std::string& value,
                         bool only_if_missing)
{
  const auto key_string = get_key_string(key);

  if (only_if_missing) {
    LOG("Redis EXISTS {}", key_string);
    const auto reply = redis_command("EXISTS %s", key_string.c_str());
    if (!reply) {
      return nonstd::make_unexpected(reply.error());
    } else if ((*reply)->type != REDIS_REPLY_INTEGER) {
      LOG("Unknown reply type: {}", (*reply)->type);
    } else if ((*reply)->integer > 0) {
      LOG("Entry {} already in Redis", key_string);
      return false;
    }
  }

  LOG("Redis SET {} [{} bytes]", key_string, value.size());
  const auto reply =
    redis_command("SET %s %b", key_string.c_str(), value.data(), value.size());
  if (!reply) {
    return nonstd::make_unexpected(reply.error());
  } else if ((*reply)->type == REDIS_REPLY_STATUS) {
    return true;
  } else {
    LOG("Unknown reply type: {}", (*reply)->type);
    return nonstd::make_unexpected(Failure::error);
  }
}

nonstd::expected<bool, SecondaryStorage::Backend::Failure>
RedisStorageBackend::remove(const Digest& key)
{
  const auto key_string = get_key_string(key);
  LOG("Redis DEL {}", key_string);
  const auto reply = redis_command("DEL %s", key_string.c_str());
  if (!reply) {
    return nonstd::make_unexpected(reply.error());
  } else if ((*reply)->type == REDIS_REPLY_INTEGER) {
    return (*reply)->integer > 0;
  } else {
    LOG("Unknown reply type: {}", (*reply)->type);
    return nonstd::make_unexpected(Failure::error);
  }
}

#ifdef HAVE_REDISS_STORAGE_BACKEND
void
RedisStorageBackend::init_ssl(const Url& url,
                              nonstd::optional<std::string> ca_cert,
                              nonstd::optional<std::string> cert,
                              nonstd::optional<std::string> key)
{
  if (is_secure(url)) {
    if (redisInitOpenSSL() != REDIS_OK) {
      throw Failed("Redis SSL init OpenSSL failed");
    }
    redisSSLContextError ssl_error;
    m_ssl_context.reset(
      redisCreateSSLContext((ca_cert ? ca_cert->c_str() : NULL),
                            NULL,
                            (cert ? cert->c_str() : NULL),
                            (key ? key->c_str() : NULL),
                            NULL,
                            &ssl_error));
    if (!m_ssl_context) {
      throw Failed(FMT("Redis context construction error: {}",
                       redisSSLContextGetError(ssl_error)));
    }
  }
}
#endif

void
RedisStorageBackend::connect(const Url& url,
                             const uint32_t connect_timeout,
                             const uint32_t operation_timeout)
{
  const std::string host = url.host().empty() ? "localhost" : url.host();
  const uint32_t port = url.port().empty()
                          ? DEFAULT_PORT
                          : util::value_or_throw<core::Fatal>(
                            util::parse_unsigned(url.port(), 1, 65535, "port"));
  ASSERT(url.path().empty() || url.path()[0] == '/');

  LOG("Redis connecting to {}:{} (connect timeout {} ms)",
      host,
      port,
      connect_timeout);
  m_context.reset(
    redisConnectWithTimeout(host.c_str(), port, to_timeval(connect_timeout)));

  if (!m_context) {
    throw Failed("Redis context construction error");
  }
  if (is_timeout(m_context->err)) {
    throw Failed(FMT("Redis connection timeout: {}", m_context->errstr),
                 Failure::timeout);
  }
  if (is_error(m_context->err)) {
    throw Failed(FMT("Redis connection error: {}", m_context->errstr));
  }

  LOG("Redis operation timeout set to {} ms", operation_timeout);
  if (redisSetTimeout(m_context.get(), to_timeval(operation_timeout))
      != REDIS_OK) {
    throw Failed("Failed to set operation timeout");
  }

  LOG_RAW("Redis connection OK");
}

#ifdef HAVE_REDISS_STORAGE_BACKEND
void
RedisStorageBackend::initiate_ssl(const Url& url)
{
  if (is_secure(url)) {
    if (redisInitiateSSLWithContext(m_context.get(), m_ssl_context.get())
        != REDIS_OK) {
      throw Failed("Failed to initiate ssl");
    }
  }
}
#endif

void
RedisStorageBackend::select_database(const Url& url)
{
  const uint32_t db_number =
    url.path().empty() ? 0
                       : util::value_or_throw<core::Fatal>(util::parse_unsigned(
                         url.path().substr(1),
                         0,
                         std::numeric_limits<uint32_t>::max(),
                         "db number"));

  if (db_number != 0) {
    LOG("Redis SELECT {}", db_number);
    util::value_or_throw<Failed>(redis_command("SELECT %d", db_number));
  }
}

void
RedisStorageBackend::authenticate(const Url& url)
{
  const auto [user, password] = split_user_info(url.user_info());
  if (password) {
    if (user) {
      // redis://user:password@host
      LOG("Redis AUTH {} {}", *user, k_redacted_password);
      util::value_or_throw<Failed>(
        redis_command("AUTH %s %s", user->c_str(), password->c_str()));
    } else {
      // redis://password@host
      LOG("Redis AUTH {}", k_redacted_password);
      util::value_or_throw<Failed>(redis_command("AUTH %s", password->c_str()));
    }
  }
}

nonstd::expected<RedisReply, SecondaryStorage::Backend::Failure>
RedisStorageBackend::redis_command(const char* format, ...)
{
  va_list ap;
  va_start(ap, format);
  auto reply =
    static_cast<redisReply*>(redisvCommand(m_context.get(), format, ap));
  va_end(ap);
  if (!reply) {
    LOG("Redis command failed: {}", m_context->errstr);
    return nonstd::make_unexpected(is_timeout(m_context->err) ? Failure::timeout
                                                              : Failure::error);
  } else if (reply->type == REDIS_REPLY_ERROR) {
    LOG("Redis command failed: {}", reply->str);
    return nonstd::make_unexpected(Failure::error);
  } else {
    return RedisReply(reply, freeReplyObject);
  }
}

std::string
RedisStorageBackend::get_key_string(const Digest& digest) const
{
  return FMT("{}:{}", m_prefix, digest.to_string());
}

} // namespace

std::unique_ptr<SecondaryStorage::Backend>
RedisStorage::create_backend(const Backend::Params& params) const
{
  return std::make_unique<RedisStorageBackend>(params);
}

void
RedisStorage::redact_secrets(Backend::Params& params) const
{
  auto& url = params.url;
  const auto [user, password] = split_user_info(url.user_info());
  if (password) {
    if (user) {
      // redis://user:password@host
      url.user_info(FMT("{}:{}", *user, k_redacted_password));
    } else {
      // redis://password@host
      url.user_info(k_redacted_password);
    }
  }
}

} // namespace storage::secondary<|MERGE_RESOLUTION|>--- conflicted
+++ resolved
@@ -172,13 +172,9 @@
   init_ssl(url, cacert, cert, key);
 #endif
   connect(url, connect_timeout.count(), operation_timeout.count());
-<<<<<<< HEAD
 #ifdef HAVE_REDISS_STORAGE_BACKEND
   initiate_ssl(url);
 #endif
-  select_database(url);
-=======
->>>>>>> 9536b4fb
   authenticate(url);
   select_database(url);
 }
