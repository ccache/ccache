--- conflicted
+++ resolved
@@ -35,16 +35,14 @@
 #  pragma warning(disable : 4200)
 #endif
 #include <hiredis/hiredis.h>
-<<<<<<< HEAD
 #ifdef HAVE_REDISS_STORAGE_BACKEND
 #  include <hiredis/hiredis_ssl.h>
-=======
+#endif
 #ifdef _MSC_VER
 #  pragma warning(pop)
 #endif
 #ifdef __GNUC__
 #  pragma GCC diagnostic pop
->>>>>>> a2d8fdf4
 #endif
 
 #include <cstdarg>
