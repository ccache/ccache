--- conflicted
+++ resolved
@@ -39,6 +39,10 @@
 namespace {
 
 using RedisContext = std::unique_ptr<redisContext, decltype(&redisFree)>;
+#ifdef HAVE_REDISS_STORAGE_BACKEND
+using RedisSSLContext =
+  std::unique_ptr<redisSSLContext, decltype(&redisFreeSSLContext)>;
+#endif
 using RedisReply = std::unique_ptr<redisReply, decltype(&freeReplyObject)>;
 
 const uint32_t DEFAULT_PORT = 6379;
@@ -59,10 +63,22 @@
 
 private:
   const std::string m_prefix;
+#ifdef HAVE_REDISS_STORAGE_BACKEND
+  RedisSSLContext m_ssl_context;
+#endif
   RedisContext m_context;
 
+#ifdef HAVE_REDISS_STORAGE_BACKEND
+  void init_ssl(const Url& url,
+                nonstd::optional<std::string> ca_cert,
+                nonstd::optional<std::string> cert,
+                nonstd::optional<std::string> key);
+#endif
   void
   connect(const Url& url, uint32_t connect_timeout, uint32_t operation_timeout);
+#ifdef HAVE_REDISS_STORAGE_BACKEND
+  void initiate_ssl(const Url& url);
+#endif
   void select_database(const Url& url);
   void authenticate(const Url& url);
   nonstd::expected<RedisReply, Failure> redis_command(const char* format, ...);
@@ -78,34 +94,7 @@
   return tv;
 }
 
-<<<<<<< HEAD
-static nonstd::optional<std::string>
-parse_string_attribute(const AttributeMap& attributes, const std::string& name)
-{
-  const auto it = attributes.find(name);
-  if (it == attributes.end()) {
-    return nonstd::nullopt;
-  }
-  return it->second;
-}
-
-static uint64_t
-parse_timeout_attribute(const AttributeMap& attributes,
-                        const std::string& name,
-                        const uint64_t default_value)
-{
-  const auto it = attributes.find(name);
-  if (it == attributes.end()) {
-    return default_value;
-  } else {
-    return Util::parse_unsigned(it->second, 1, 1000 * 3600, "timeout");
-  }
-}
-
-static std::pair<nonstd::optional<std::string>, nonstd::optional<std::string>>
-=======
 std::pair<nonstd::optional<std::string>, nonstd::optional<std::string>>
->>>>>>> d286f658
 split_user_info(const std::string& user_info)
 {
   const auto pair = util::split_once(user_info, ':');
@@ -121,171 +110,40 @@
   }
 }
 
-<<<<<<< HEAD
-RedisStorage::RedisStorage(const Url& url, const AttributeMap& attributes)
-  : m_url(url),
-    m_prefix("ccache"), // TODO: attribute
-    m_context(nullptr),
-    m_ca_cert(parse_string_attribute(attributes, "cacert")),
-    m_cert(parse_string_attribute(attributes, "cert")),
-    m_key(parse_string_attribute(attributes, "key")),
-    m_ssl_context(nullptr),
-    m_connect_timeout(parse_timeout_attribute(
-      attributes, "connect-timeout", DEFAULT_CONNECT_TIMEOUT_MS)),
-    m_operation_timeout(parse_timeout_attribute(
-      attributes, "operation-timeout", DEFAULT_OPERATION_TIMEOUT_MS)),
-    m_connected(false),
-    m_invalid(false)
-{
-}
-
-RedisStorage::~RedisStorage()
-{
-#ifdef HAVE_REDISS_STORAGE_BACKEND
-  if (m_ssl_context) {
-    redisFreeSSLContext(m_ssl_context);
-    m_ssl_context = nullptr;
-  }
-#else
-  // avoid unused-private-field warning
-  (void)m_ssl_context;
-#endif
-  if (m_context) {
-    LOG_RAW("Redis disconnect");
-    redisFree(m_context);
-    m_context = nullptr;
-  }
-}
-
-int
-RedisStorage::connect()
-{
-  if (m_connected) {
-    return REDIS_OK;
-  }
-  if (m_invalid) {
-    return REDIS_ERR;
-  }
-
-  if (m_context) {
-    if (redisReconnect(m_context) == REDIS_OK) {
-      m_connected = true;
-      return REDIS_OK;
-    }
-    LOG("Redis reconnection error: {}", m_context->errstr);
-    redisFree(m_context);
-    m_context = nullptr;
-  }
-
-#ifdef HAVE_REDISS_STORAGE_BACKEND
-  ASSERT(m_url.scheme() == "redis" || m_url.scheme() == "rediss");
-  bool secure = (m_url.scheme() == "rediss");
-#else
-  ASSERT(m_url.scheme() == "redis");
-#endif
-  const std::string host = m_url.host().empty() ? "localhost" : m_url.host();
-  const uint32_t port =
-    m_url.port().empty() ? DEFAULT_PORT
-                         : Util::parse_unsigned(m_url.port(), 1, 65535, "port");
-  ASSERT(m_url.path().empty() || m_url.path()[0] == '/');
-  const uint32_t db_number =
-    m_url.path().empty()
-      ? 0
-      : Util::parse_unsigned(m_url.path().substr(1),
-                             0,
-                             std::numeric_limits<uint32_t>::max(),
-                             "db number");
-
-#ifdef HAVE_REDISS_STORAGE_BACKEND
-  if (secure) {
-    if (redisInitOpenSSL() != REDIS_OK) {
-      LOG_RAW("Redis SSL init OpenSSL failed");
-      m_invalid = true;
-      return REDIS_ERR;
-    }
-    const char* cacert = m_ca_cert ? m_ca_cert->c_str() : NULL;
-    const char* cert = m_cert ? m_cert->c_str() : NULL;
-    const char* key = m_key ? m_key->c_str() : NULL;
-    redisSSLContextError ssl_error;
-    m_ssl_context =
-      redisCreateSSLContext(cacert, NULL, cert, key, NULL, &ssl_error);
-    if (!m_ssl_context) {
-      LOG("Redis SSL create error: {}", redisSSLContextGetError(ssl_error));
-      m_invalid = true;
-      return REDIS_ERR;
-    }
-  }
-#endif
-
-  const auto connect_timeout = milliseconds_to_timeval(m_connect_timeout);
-
-  LOG("Redis connecting to {}:{} (timeout {} ms)",
-      host.c_str(),
-      port,
-      m_connect_timeout);
-  m_context = redisConnectWithTimeout(host.c_str(), port, connect_timeout);
-
-  if (!m_context) {
-    LOG_RAW("Redis connection error (NULL context)");
-    m_invalid = true;
-    return REDIS_ERR;
-  } else if (m_context->err) {
-    LOG("Redis connection error: {}", m_context->errstr);
-    m_invalid = true;
-    return m_context->err;
-  }
-
-  LOG("Redis connection to {}:{} OK", m_context->tcp.host, m_context->tcp.port);
-  m_connected = true;
-
-  if (redisSetTimeout(m_context, milliseconds_to_timeval(m_operation_timeout))
-      != REDIS_OK) {
-    LOG_RAW("Failed to set operation timeout");
-  }
-
-#ifdef HAVE_REDISS_STORAGE_BACKEND
-  if (secure) {
-    if (redisInitiateSSLWithContext(m_context, m_ssl_context) != REDIS_OK) {
-      LOG("Redis SSL init error: {}", m_context->errstr);
-      m_invalid = true;
-      return REDIS_ERR;
-    }
-  }
-#endif
-
-  if (db_number != 0) {
-    LOG("Redis SELECT {}", db_number);
-    const auto reply = redis_command(m_context, "SELECT %d", db_number);
-    if (!reply) {
-      LOG_RAW("Redis SELECT failed (NULL)");
-      m_invalid = true;
-      return REDIS_ERR;
-    } else if (reply->type == REDIS_REPLY_ERROR) {
-      LOG("Redis SELECT error: {}", reply->str);
-      m_invalid = true;
-      return REDIS_ERR;
-    }
-  }
-
-  return auth();
-}
-
-int
-RedisStorage::auth()
-=======
+inline bool
+is_secure(const Url& url)
+{
+  return url.scheme() == "rediss";
+}
+
 RedisStorageBackend::RedisStorageBackend(const Params& params)
   : m_prefix("ccache"), // TODO: attribute
+#ifdef HAVE_REDISS_STORAGE_BACKEND
+    m_ssl_context(nullptr, redisFreeSSLContext),
+#endif
     m_context(nullptr, redisFree)
->>>>>>> d286f658
 {
   const auto& url = params.url;
+#ifdef HAVE_REDISS_STORAGE_BACKEND
+  ASSERT(url.scheme() == "redis" || url.scheme() == "rediss");
+#else
   ASSERT(url.scheme() == "redis");
-
+#endif
+
+  nonstd::optional<std::string> cacert;
+  nonstd::optional<std::string> cert;
+  nonstd::optional<std::string> key;
   auto connect_timeout = k_default_connect_timeout;
   auto operation_timeout = k_default_operation_timeout;
 
   for (const auto& attr : params.attributes) {
-    if (attr.key == "connect-timeout") {
+    if (attr.key == "cacert") {
+      cacert = attr.value;
+    } else if (attr.key == "cert") {
+      cert = attr.value;
+    } else if (attr.key == "key") {
+      key = attr.value;
+    } else if (attr.key == "connect-timeout") {
       connect_timeout = parse_timeout_attribute(attr.value);
     } else if (attr.key == "operation-timeout") {
       operation_timeout = parse_timeout_attribute(attr.value);
@@ -294,7 +152,13 @@
     }
   }
 
+#ifdef HAVE_REDISS_STORAGE_BACKEND
+  init_ssl(url, cacert, cert, key);
+#endif
   connect(url, connect_timeout.count(), operation_timeout.count());
+#ifdef HAVE_REDISS_STORAGE_BACKEND
+  initiate_ssl(url);
+#endif
   select_database(url);
   authenticate(url);
 }
@@ -385,6 +249,33 @@
   }
 }
 
+#ifdef HAVE_REDISS_STORAGE_BACKEND
+void
+RedisStorageBackend::init_ssl(const Url& url,
+                              nonstd::optional<std::string> ca_cert,
+                              nonstd::optional<std::string> cert,
+                              nonstd::optional<std::string> key)
+{
+  if (is_secure(url)) {
+    if (redisInitOpenSSL() != REDIS_OK) {
+      throw Failed("Redis SSL init OpenSSL failed");
+    }
+    redisSSLContextError ssl_error;
+    m_ssl_context.reset(
+      redisCreateSSLContext((ca_cert ? ca_cert->c_str() : NULL),
+                            NULL,
+                            (cert ? cert->c_str() : NULL),
+                            (key ? key->c_str() : NULL),
+                            NULL,
+                            &ssl_error));
+    if (!m_ssl_context) {
+      throw Failed(FMT("Redis context construction error: {}",
+                       redisSSLContextGetError(ssl_error)));
+    }
+  }
+}
+#endif
+
 void
 RedisStorageBackend::connect(const Url& url,
                              const uint32_t connect_timeout,
@@ -423,6 +314,19 @@
 
   LOG_RAW("Redis connection OK");
 }
+
+#ifdef HAVE_REDISS_STORAGE_BACKEND
+void
+RedisStorageBackend::initiate_ssl(const Url& url)
+{
+  if (is_secure(url)) {
+    if (redisInitiateSSLWithContext(m_context.get(), m_ssl_context.get())
+        != REDIS_OK) {
+      throw Failed("Failed to initiate ssl");
+    }
+  }
+}
+#endif
 
 void
 RedisStorageBackend::select_database(const Url& url)
