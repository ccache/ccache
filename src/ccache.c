--- conflicted
+++ resolved
@@ -2274,7 +2274,6 @@
 		return;
 	}
 
-<<<<<<< HEAD
 	struct stat st;
 	if (stat(cached_obj, &st) != 0) {
 #if HAVE_LIBMEMCACHED
@@ -2306,14 +2305,6 @@
 #endif
 	}
 
-	// We can't trust the objects based on running the preprocessor
-	// when the output is precompiled headers, as the hash does not
-	// include the mtime of each included header, breaking compilation
-	// with clang when the precompiled header is used after touching
-	// one of the included files.
-	if (output_is_precompiled_header && mode == FROMCACHE_CPP_MODE) {
-		cc_log("Not using preprocessed cached object for precompiled header");
-=======
 	// If we're using Clang, we can't trust a precompiled header object based on
 	// running the preprocessor since clang will produce a fatal error when the
 	// precompiled header is used and one of the included files has an updated
@@ -2325,7 +2316,6 @@
 	    && output_is_precompiled_header
 	    && mode == FROMCACHE_CPP_MODE) {
 		cc_log("Not considering cached precompiled header in preprocessor mode");
->>>>>>> b1f509c3
 		return;
 	}
 
