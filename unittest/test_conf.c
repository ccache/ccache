// Copyright (C) 2011-2018 Joel Rosdahl
//
// This program is free software; you can redistribute it and/or modify it
// under the terms of the GNU General Public License as published by the Free
// Software Foundation; either version 3 of the License, or (at your option)
// any later version.
//
// This program is distributed in the hope that it will be useful, but WITHOUT
// ANY WARRANTY; without even the implied warranty of MERCHANTABILITY or
// FITNESS FOR A PARTICULAR PURPOSE. See the GNU General Public License for
// more details.
//
// You should have received a copy of the GNU General Public License along with
// this program; if not, write to the Free Software Foundation, Inc., 51
// Franklin Street, Fifth Floor, Boston, MA 02110-1301 USA

#include "../src/conf.h"
#include "framework.h"
#include "util.h"

<<<<<<< HEAD
#define N_CONFIG_ITEMS 35
=======
#define N_CONFIG_ITEMS 33
>>>>>>> dc5dce04
static struct {
	char *descr;
	char *origin;
} received_conf_items[N_CONFIG_ITEMS];
static size_t n_received_conf_items = 0;

static void
conf_item_receiver(const char *descr, const char *origin, void *context)
{
	(void)context;
	received_conf_items[n_received_conf_items].descr = x_strdup(descr);
	received_conf_items[n_received_conf_items].origin = x_strdup(origin);
	++n_received_conf_items;
}

static void
free_received_conf_items(void)
{
	while (n_received_conf_items > 0) {
		--n_received_conf_items;
		free(received_conf_items[n_received_conf_items].descr);
		free(received_conf_items[n_received_conf_items].origin);
	}
}

TEST_SUITE(conf)

TEST(conf_create)
{
	struct conf *conf = conf_create();
	CHECK_STR_EQ("", conf->base_dir);
	CHECK_STR_EQ_FREE1(format("%s/.ccache", get_home_directory()),
	                   conf->cache_dir);
	CHECK_INT_EQ(2, conf->cache_dir_levels);
	CHECK_STR_EQ("", conf->compiler);
	CHECK_STR_EQ("mtime", conf->compiler_check);
	CHECK(!conf->compression);
	CHECK_INT_EQ(6, conf->compression_level);
	CHECK_STR_EQ("", conf->cpp_extension);
	CHECK(!conf->debug);
	CHECK(conf->direct_mode);
	CHECK(!conf->disable);
	CHECK_STR_EQ("", conf->extra_files_to_hash);
	CHECK(!conf->hard_link);
	CHECK(conf->hash_dir);
	CHECK_STR_EQ("", conf->ignore_headers_in_manifest);
	CHECK(!conf->keep_comments_cpp);
	CHECK_DOUBLE_EQ(0.8, conf->limit_multiple);
	CHECK_STR_EQ("", conf->log_file);
	CHECK_INT_EQ(0, conf->max_files);
	CHECK_INT_EQ((uint64_t)5 * 1000 * 1000 * 1000, conf->max_size);
	CHECK_STR_EQ("", conf->memcached_conf);
	CHECK(!conf->memcached_only);
	CHECK_STR_EQ("", conf->path);
	CHECK(!conf->pch_external_checksum);
	CHECK_STR_EQ("", conf->prefix_command);
	CHECK_STR_EQ("", conf->prefix_command_cpp);
	CHECK(!conf->read_only);
	CHECK(!conf->read_only_direct);
	CHECK(!conf->read_only_memcached);
	CHECK(!conf->recache);
	CHECK(conf->run_second_cpp);
	CHECK_INT_EQ(0, conf->sloppiness);
	CHECK(conf->stats);
	CHECK_STR_EQ("", conf->temporary_dir);
	CHECK_INT_EQ(UINT_MAX, conf->umask);
	CHECK(!conf->unify);
	conf_free(conf);
}

TEST(conf_read_valid_config)
{
	struct conf *conf = conf_create();
	char *errmsg, *user;
	putenv("USER=rabbit");
	user = getenv("USER");
	CHECK_STR_EQ("rabbit", user);
	create_file(
		"ccache.conf",
#ifndef _WIN32
		"base_dir =  /$USER/foo/${USER} \n"
#else
		"base_dir = C:/$USER/foo/${USER}\n"
#endif
<<<<<<< HEAD
	  "cache_dir=\n"
	  "cache_dir = $USER$/${USER}/.ccache\n"
	  "\n"
	  "\n"
	  "  #A comment\n"
	  " cache_dir_levels = 4\n"
	  "\t compiler = foo\n"
	  "compiler_check = none\n"
	  "compression=true\n"
	  "compression_level= 2\n"
	  "cpp_extension = .foo\n"
	  "direct_mode = false\n"
	  "disable = true\n"
	  "extra_files_to_hash = a:b c:$USER\n"
	  "hard_link = true\n"
	  "hash_dir = false\n"
	  "ignore_headers_in_manifest = a:b/c\n"
	  "keep_comments_cpp = true\n"
	  "limit_multiple = 1.0\n"
	  "log_file = $USER${USER} \n"
	  "max_files = 17\n"
	  "max_size = 123M\n"
	  "memcached_conf = --SERVER=localhost\n"
	  "memcached_only = true\n"
	  "path = $USER.x\n"
	  "pch_external_checksum = true\n"
	  "prefix_command = x$USER\n"
	  "prefix_command_cpp = y\n"
	  "read_only = true\n"
	  "read_only_direct = true\n"
	  "read_only_memcached = false\n"
	  "recache = true\n"
	  "run_second_cpp = false\n"
	  "sloppiness =     file_macro   ,time_macros,  include_file_mtime,include_file_ctime,file_stat_matches,file_stat_matches_ctime,pch_defines ,  no_system_headers  \n"
	  "stats = false\n"
	  "temporary_dir = ${USER}_foo\n"
	  "umask = 777\n"
	  "unify = true"); // Note: no newline.
=======
		"cache_dir=\n"
		"cache_dir = $USER$/${USER}/.ccache\n"
		"\n"
		"\n"
		"  #A comment\n"
		" cache_dir_levels = 4\n"
		"\t compiler = foo\n"
		"compiler_check = none\n"
		"compression=true\n"
		"compression_level= 2\n"
		"cpp_extension = .foo\n"
		"direct_mode = false\n"
		"disable = true\n"
		"extra_files_to_hash = a:b c:$USER\n"
		"hard_link = true\n"
		"hash_dir = false\n"
		"ignore_headers_in_manifest = a:b/c\n"
		"keep_comments_cpp = true\n"
		"limit_multiple = 1.0\n"
		"log_file = $USER${USER} \n"
		"max_files = 17\n"
		"max_size = 123M\n"
		"path = $USER.x\n"
		"pch_external_checksum = true\n"
		"prefix_command = x$USER\n"
		"prefix_command_cpp = y\n"
		"read_only = true\n"
		"read_only_direct = true\n"
		"recache = true\n"
		"run_second_cpp = false\n"
		"sloppiness =     file_macro   ,time_macros,  include_file_mtime,include_file_ctime,file_stat_matches,file_stat_matches_ctime,pch_defines ,  no_system_headers  \n"
		"stats = false\n"
		"temporary_dir = ${USER}_foo\n"
		"umask = 777\n"
		"unify = true"); // Note: no newline.
>>>>>>> dc5dce04
	CHECK(conf_read(conf, "ccache.conf", &errmsg));
	CHECK(!errmsg);

#ifndef _WIN32
	CHECK_STR_EQ_FREE1(format("/%s/foo/%s", user, user), conf->base_dir);
#else
	CHECK_STR_EQ_FREE1(format("C:/%s/foo/%s", user, user), conf->base_dir);
#endif
	CHECK_STR_EQ_FREE1(format("%s$/%s/.ccache", user, user), conf->cache_dir);
	CHECK_INT_EQ(4, conf->cache_dir_levels);
	CHECK_STR_EQ("foo", conf->compiler);
	CHECK_STR_EQ("none", conf->compiler_check);
	CHECK(conf->compression);
	CHECK_INT_EQ(2, conf->compression_level);
	CHECK_STR_EQ(".foo", conf->cpp_extension);
	CHECK(!conf->direct_mode);
	CHECK(conf->disable);
	CHECK_STR_EQ_FREE1(format("a:b c:%s", user), conf->extra_files_to_hash);
	CHECK(conf->hard_link);
	CHECK(!conf->hash_dir);
	CHECK_STR_EQ("a:b/c", conf->ignore_headers_in_manifest);
	CHECK(conf->keep_comments_cpp);
	CHECK_DOUBLE_EQ(1.0, conf->limit_multiple);
	CHECK_STR_EQ_FREE1(format("%s%s", user, user), conf->log_file);
	CHECK_INT_EQ(17, conf->max_files);
	CHECK_INT_EQ(123 * 1000 * 1000, conf->max_size);
	CHECK_STR_EQ("--SERVER=localhost", conf->memcached_conf);
	CHECK(conf->memcached_only);
	CHECK_STR_EQ_FREE1(format("%s.x", user), conf->path);
	CHECK(conf->pch_external_checksum);
	CHECK_STR_EQ_FREE1(format("x%s", user), conf->prefix_command);
	CHECK_STR_EQ("y", conf->prefix_command_cpp);
	CHECK(conf->read_only);
	CHECK(conf->read_only_direct);
	CHECK(!conf->read_only_memcached);
	CHECK(conf->recache);
	CHECK(!conf->run_second_cpp);
	CHECK_INT_EQ(SLOPPY_INCLUDE_FILE_MTIME|SLOPPY_INCLUDE_FILE_CTIME|
	             SLOPPY_FILE_MACRO|SLOPPY_TIME_MACROS|
	             SLOPPY_FILE_STAT_MATCHES|SLOPPY_FILE_STAT_MATCHES_CTIME|
	             SLOPPY_NO_SYSTEM_HEADERS|SLOPPY_PCH_DEFINES,
	             conf->sloppiness);
	CHECK(!conf->stats);
	CHECK_STR_EQ_FREE1(format("%s_foo", user), conf->temporary_dir);
	CHECK_INT_EQ(0777, conf->umask);
	CHECK(conf->unify);

	conf_free(conf);
}

TEST(conf_read_with_missing_equal_sign)
{
	struct conf *conf = conf_create();
	char *errmsg;
	create_file("ccache.conf", "no equal sign");
	CHECK(!conf_read(conf, "ccache.conf", &errmsg));
	CHECK_INT_EQ(errno, 0);
	CHECK_STR_EQ_FREE2("ccache.conf:1: missing equal sign",
	                   errmsg);
	conf_free(conf);
}

TEST(conf_read_with_bad_config_key)
{
	struct conf *conf = conf_create();
	char *errmsg;
	create_file("ccache.conf", "# Comment\nfoo = bar");
	CHECK(!conf_read(conf, "ccache.conf", &errmsg));
	CHECK_INT_EQ(errno, 0);
	CHECK_STR_EQ_FREE2("ccache.conf:2: unknown configuration option \"foo\"",
	                   errmsg);
	conf_free(conf);
}

TEST(conf_read_invalid_bool)
{
	struct conf *conf = conf_create();
	char *errmsg;

	create_file("ccache.conf", "disable=");
	CHECK(!conf_read(conf, "ccache.conf", &errmsg));
	CHECK_INT_EQ(errno, 0);
	CHECK_STR_EQ_FREE2("ccache.conf:1: not a boolean value: \"\"",
	                   errmsg);

	create_file("ccache.conf", "disable=foo");
	CHECK(!conf_read(conf, "ccache.conf", &errmsg));
	CHECK_INT_EQ(errno, 0);
	CHECK_STR_EQ_FREE2("ccache.conf:1: not a boolean value: \"foo\"",
	                   errmsg);
	conf_free(conf);
}

TEST(conf_read_invalid_env_string)
{
	struct conf *conf = conf_create();
	char *errmsg;
	create_file("ccache.conf", "base_dir = ${foo");
	CHECK(!conf_read(conf, "ccache.conf", &errmsg));
	CHECK_INT_EQ(errno, 0);
	CHECK_STR_EQ_FREE2("ccache.conf:1: syntax error: missing '}' after \"foo\"",
	                   errmsg);
	// Other cases tested in test_util.c.
	conf_free(conf);
}

TEST(conf_read_empty_umask)
{
	struct conf *conf = conf_create();
	char *errmsg;
	create_file("ccache.conf", "umask = ");
	CHECK(conf_read(conf, "ccache.conf", &errmsg));
	CHECK_INT_EQ(conf->umask, UINT_MAX);
	conf_free(conf);
}

TEST(conf_read_invalid_size)
{
	struct conf *conf = conf_create();
	char *errmsg;
	create_file("ccache.conf", "max_size = foo");
	CHECK(!conf_read(conf, "ccache.conf", &errmsg));
	CHECK_INT_EQ(errno, 0);
	CHECK_STR_EQ_FREE2("ccache.conf:1: invalid size: \"foo\"",
	                   errmsg);
	// Other cases tested in test_util.c.
	conf_free(conf);
}

TEST(conf_read_invalid_sloppiness)
{
	struct conf *conf = conf_create();
	char *errmsg;
	create_file("ccache.conf", "sloppiness = file_macro, foo");
	CHECK(!conf_read(conf, "ccache.conf", &errmsg));
	CHECK_INT_EQ(errno, 0);
	CHECK_STR_EQ_FREE2("ccache.conf:1: unknown sloppiness: \"foo\"",
	                   errmsg);
	conf_free(conf);
}

TEST(conf_read_invalid_unsigned)
{
	struct conf *conf = conf_create();
	char *errmsg;

	create_file("ccache.conf", "max_files =");
	CHECK(!conf_read(conf, "ccache.conf", &errmsg));
	CHECK_INT_EQ(errno, 0);
	CHECK_STR_EQ_FREE2("ccache.conf:1: invalid unsigned integer: \"\"",
	                   errmsg);

	create_file("ccache.conf", "max_files = -42");
	CHECK(!conf_read(conf, "ccache.conf", &errmsg));
	CHECK_STR_EQ_FREE2("ccache.conf:1: invalid unsigned integer: \"-42\"",
	                   errmsg);

	create_file("ccache.conf", "max_files = foo");
	CHECK(!conf_read(conf, "ccache.conf", &errmsg));
	CHECK_STR_EQ_FREE2("ccache.conf:1: invalid unsigned integer: \"foo\"",
	                   errmsg);

	conf_free(conf);
}

TEST(conf_read_missing_config_file)
{
	struct conf *conf = conf_create();
	char *errmsg;
	CHECK(!conf_read(conf, "ccache.conf", &errmsg));
	CHECK_INT_EQ(errno, ENOENT);
}

TEST(verify_absolute_base_dir)
{
	struct conf *conf = conf_create();
	char *errmsg;

	create_file("ccache.conf", "base_dir = relative/path");
	CHECK(!conf_read(conf, "ccache.conf", &errmsg));
	CHECK_STR_EQ_FREE2("ccache.conf:1: not an absolute path: \"relative/path\"",
	                   errmsg);

	create_file("ccache.conf", "base_dir =");
	CHECK(conf_read(conf, "ccache.conf", &errmsg));

	conf_free(conf);
}

TEST(verify_dir_levels)
{
	struct conf *conf = conf_create();
	char *errmsg;

	create_file("ccache.conf", "cache_dir_levels = 0");
	CHECK(!conf_read(conf, "ccache.conf", &errmsg));
	CHECK_STR_EQ_FREE2(
		"ccache.conf:1: cache directory levels must be between 1 and 8",
		errmsg);
	create_file("ccache.conf", "cache_dir_levels = 9");
	CHECK(!conf_read(conf, "ccache.conf", &errmsg));
	CHECK_STR_EQ_FREE2(
		"ccache.conf:1: cache directory levels must be between 1 and 8",
		errmsg);

	conf_free(conf);
}

TEST(conf_update_from_environment)
{
	struct conf *conf = conf_create();
	char *errmsg;

	putenv("CCACHE_COMPRESS=1");
	CHECK(conf_update_from_environment(conf, &errmsg));
	CHECK(conf->compression);

	x_unsetenv("CCACHE_COMPRESS");
	putenv("CCACHE_NOCOMPRESS=1");
	CHECK(conf_update_from_environment(conf, &errmsg));
	CHECK(!conf->compression);

	conf_free(conf);
}

TEST(conf_set_new_value)
{
	char *errmsg;
	char *data;

	create_file("ccache.conf", "path = vanilla\n");
	CHECKM(conf_set_value_in_file("ccache.conf", "stats", "chocolate", &errmsg),
	       errmsg);
	data = read_text_file("ccache.conf", 0);
	CHECK(data);
	CHECK_STR_EQ_FREE2("path = vanilla\nstats = chocolate\n", data);
}

TEST(conf_set_existing_value)
{
	char *errmsg;
	char *data;

	create_file("ccache.conf", "path = chocolate\nstats = chocolate\n");
	CHECKM(conf_set_value_in_file("ccache.conf", "path", "vanilla", &errmsg),
	       errmsg);
	data = read_text_file("ccache.conf", 0);
	CHECK(data);
	CHECK_STR_EQ_FREE2("path = vanilla\nstats = chocolate\n", data);
}

TEST(conf_print_existing_value)
{
	struct conf *conf = conf_create();
	conf->max_files = 42;
	char *errmsg;
	{
		FILE *log = fopen("log", "w");
		CHECK(log);
		CHECK(conf_print_value(conf, "max_files", log, &errmsg));
		fclose(log);
	}
	{
		FILE *log = fopen("log", "r");
		CHECK(log);
		char buf[100];
		CHECK(fgets(buf, sizeof(buf), log));
		CHECK_STR_EQ("42\n", buf);
		fclose(log);
	}
	conf_free(conf);
}

TEST(conf_print_unknown_value)
{
	struct conf *conf = conf_create();
	char *errmsg;
	{
		FILE *log = fopen("log", "w");
		CHECK(log);
		CHECK(!conf_print_value(conf, "foo", log, &errmsg));
		CHECK_STR_EQ_FREE2("unknown configuration option \"foo\"",
		                   errmsg);
		fclose(log);
	}
	{
		FILE *log = fopen("log", "r");
		CHECK(log);
		char buf[100];
		CHECK(!fgets(buf, sizeof(buf), log));
		fclose(log);
	}
	conf_free(conf);
}

TEST(conf_print_items)
{
	size_t i;
	struct conf conf = {
		"bd",
		"cd",
		7,
		"c",
		"cc",
		true,
		8,
		"ce",
		false,
		false,
		true,
		"efth",
		true,
		.hash_dir = false,
		"ihim",
		true,
		0.0,
		"lf",
		4711,
		98.7 * 1000 * 1000,
		"mc",
		false,
		"p",
		true,
		"pc",
		"pcc",
		true,
		true,
		false,
		true,
		.run_second_cpp = false,
		SLOPPY_FILE_MACRO|SLOPPY_INCLUDE_FILE_MTIME|
		SLOPPY_INCLUDE_FILE_CTIME|SLOPPY_TIME_MACROS|
		SLOPPY_FILE_STAT_MATCHES|SLOPPY_FILE_STAT_MATCHES_CTIME|
		SLOPPY_PCH_DEFINES|SLOPPY_NO_SYSTEM_HEADERS,
		false,
		"td",
		022,
		true,
		NULL
	};
	size_t n = 0;

	conf.item_origins = x_malloc(N_CONFIG_ITEMS * sizeof(char *));
	for (i = 0; i < N_CONFIG_ITEMS; ++i) {
#ifndef __MINGW32__
		conf.item_origins[i] = format("origin%zu", i);
#else
		conf.item_origins[i] = format("origin%u", (unsigned) i);
#endif
	}

	conf_print_items(&conf, conf_item_receiver, NULL);
	CHECK_INT_EQ(N_CONFIG_ITEMS, n_received_conf_items);
	CHECK_STR_EQ("base_dir = bd", received_conf_items[n++].descr);
	CHECK_STR_EQ("cache_dir = cd", received_conf_items[n++].descr);
	CHECK_STR_EQ("cache_dir_levels = 7", received_conf_items[n++].descr);
	CHECK_STR_EQ("compiler = c", received_conf_items[n++].descr);
	CHECK_STR_EQ("compiler_check = cc", received_conf_items[n++].descr);
	CHECK_STR_EQ("compression = true", received_conf_items[n++].descr);
	CHECK_STR_EQ("compression_level = 8", received_conf_items[n++].descr);
	CHECK_STR_EQ("cpp_extension = ce", received_conf_items[n++].descr);
	CHECK_STR_EQ("debug = false", received_conf_items[n++].descr);
	CHECK_STR_EQ("direct_mode = false", received_conf_items[n++].descr);
	CHECK_STR_EQ("disable = true", received_conf_items[n++].descr);
	CHECK_STR_EQ("extra_files_to_hash = efth", received_conf_items[n++].descr);
	CHECK_STR_EQ("hard_link = true", received_conf_items[n++].descr);
	CHECK_STR_EQ("hash_dir = false", received_conf_items[n++].descr);
	CHECK_STR_EQ("ignore_headers_in_manifest = ihim",
	             received_conf_items[n++].descr);
	CHECK_STR_EQ("keep_comments_cpp = true", received_conf_items[n++].descr);
	CHECK_STR_EQ("limit_multiple = 0.0", received_conf_items[n++].descr);
	CHECK_STR_EQ("log_file = lf", received_conf_items[n++].descr);
	CHECK_STR_EQ("max_files = 4711", received_conf_items[n++].descr);
	CHECK_STR_EQ("max_size = 98.7M", received_conf_items[n++].descr);
	CHECK_STR_EQ("memcached_conf = mc", received_conf_items[n++].descr);
	CHECK_STR_EQ("memcached_only = false", received_conf_items[n++].descr);
	CHECK_STR_EQ("path = p", received_conf_items[n++].descr);
	CHECK_STR_EQ("pch_external_checksum = true", received_conf_items[n++].descr);
	CHECK_STR_EQ("prefix_command = pc", received_conf_items[n++].descr);
	CHECK_STR_EQ("prefix_command_cpp = pcc", received_conf_items[n++].descr);
	CHECK_STR_EQ("read_only = true", received_conf_items[n++].descr);
	CHECK_STR_EQ("read_only_direct = true", received_conf_items[n++].descr);
	CHECK_STR_EQ("read_only_memcached = false", received_conf_items[n++].descr);
	CHECK_STR_EQ("recache = true", received_conf_items[n++].descr);
	CHECK_STR_EQ("run_second_cpp = false", received_conf_items[n++].descr);
	CHECK_STR_EQ("sloppiness = file_macro, include_file_mtime,"
	             " include_file_ctime, time_macros, pch_defines,"
	             " file_stat_matches, file_stat_matches_ctime, no_system_headers",
	             received_conf_items[n++].descr);
	CHECK_STR_EQ("stats = false", received_conf_items[n++].descr);
	CHECK_STR_EQ("temporary_dir = td", received_conf_items[n++].descr);
	CHECK_STR_EQ("umask = 022", received_conf_items[n++].descr);
	CHECK_STR_EQ("unify = true", received_conf_items[n++].descr);

	for (i = 0; i < N_CONFIG_ITEMS; ++i) {
#ifndef __MINGW32__
		char *expected = format("origin%zu", i);
#else
		char *expected = format("origin%u", (unsigned) i);
#endif
		CHECK_STR_EQ_FREE1(expected, received_conf_items[i].origin);
	}

	free_received_conf_items();
	free(conf.item_origins);
}

TEST_SUITE_END<|MERGE_RESOLUTION|>--- conflicted
+++ resolved
@@ -18,11 +18,7 @@
 #include "framework.h"
 #include "util.h"
 
-<<<<<<< HEAD
-#define N_CONFIG_ITEMS 35
-=======
-#define N_CONFIG_ITEMS 33
->>>>>>> dc5dce04
+#define N_CONFIG_ITEMS 36
 static struct {
 	char *descr;
 	char *origin;
@@ -107,46 +103,6 @@
 #else
 		"base_dir = C:/$USER/foo/${USER}\n"
 #endif
-<<<<<<< HEAD
-	  "cache_dir=\n"
-	  "cache_dir = $USER$/${USER}/.ccache\n"
-	  "\n"
-	  "\n"
-	  "  #A comment\n"
-	  " cache_dir_levels = 4\n"
-	  "\t compiler = foo\n"
-	  "compiler_check = none\n"
-	  "compression=true\n"
-	  "compression_level= 2\n"
-	  "cpp_extension = .foo\n"
-	  "direct_mode = false\n"
-	  "disable = true\n"
-	  "extra_files_to_hash = a:b c:$USER\n"
-	  "hard_link = true\n"
-	  "hash_dir = false\n"
-	  "ignore_headers_in_manifest = a:b/c\n"
-	  "keep_comments_cpp = true\n"
-	  "limit_multiple = 1.0\n"
-	  "log_file = $USER${USER} \n"
-	  "max_files = 17\n"
-	  "max_size = 123M\n"
-	  "memcached_conf = --SERVER=localhost\n"
-	  "memcached_only = true\n"
-	  "path = $USER.x\n"
-	  "pch_external_checksum = true\n"
-	  "prefix_command = x$USER\n"
-	  "prefix_command_cpp = y\n"
-	  "read_only = true\n"
-	  "read_only_direct = true\n"
-	  "read_only_memcached = false\n"
-	  "recache = true\n"
-	  "run_second_cpp = false\n"
-	  "sloppiness =     file_macro   ,time_macros,  include_file_mtime,include_file_ctime,file_stat_matches,file_stat_matches_ctime,pch_defines ,  no_system_headers  \n"
-	  "stats = false\n"
-	  "temporary_dir = ${USER}_foo\n"
-	  "umask = 777\n"
-	  "unify = true"); // Note: no newline.
-=======
 		"cache_dir=\n"
 		"cache_dir = $USER$/${USER}/.ccache\n"
 		"\n"
@@ -169,12 +125,15 @@
 		"log_file = $USER${USER} \n"
 		"max_files = 17\n"
 		"max_size = 123M\n"
+		"memcached_conf = --SERVER=localhost\n"
+		"memcached_only = true\n"
 		"path = $USER.x\n"
 		"pch_external_checksum = true\n"
 		"prefix_command = x$USER\n"
 		"prefix_command_cpp = y\n"
 		"read_only = true\n"
 		"read_only_direct = true\n"
+		"read_only_memcached = false\n"
 		"recache = true\n"
 		"run_second_cpp = false\n"
 		"sloppiness =     file_macro   ,time_macros,  include_file_mtime,include_file_ctime,file_stat_matches,file_stat_matches_ctime,pch_defines ,  no_system_headers  \n"
@@ -182,7 +141,6 @@
 		"temporary_dir = ${USER}_foo\n"
 		"umask = 777\n"
 		"unify = true"); // Note: no newline.
->>>>>>> dc5dce04
 	CHECK(conf_read(conf, "ccache.conf", &errmsg));
 	CHECK(!errmsg);
 
