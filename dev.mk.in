--- conflicted
+++ resolved
@@ -106,17 +106,6 @@
     $(addprefix $(srcdir)/, $(source_dist_files)) \
     $(built_dist_files)
 
-<<<<<<< HEAD
-uncrustify_exclude_files = \
-    src/getopt_long.c \
-    src/hashtable.c \
-    src/hashtable_itr.c \
-    src/minitrace.c \
-    src/minitrace.h \
-    src/snprintf.c
-
-=======
->>>>>>> 2753dafa
 ifneq ($(shell sed 's/.*"\(.*\)".*/\1/' src/version.c 2>/dev/null),$(version))
   $(shell echo 'extern const char CCACHE_VERSION[]; const char CCACHE_VERSION[] = "$(version)";' >src/version.c)
 endif
