--- conflicted
+++ resolved
@@ -388,8 +388,7 @@
 	return -1;
 }
 
-<<<<<<< HEAD
-/* Write data to a fd. */
+// Write data to a fd.
 int safe_write(int fd_out, const char *data, size_t length)
 {
 	size_t written = 0;
@@ -407,7 +406,7 @@
 	return 0;
 }
 
-/* Write data to a file. */
+// Write data to a file.
 int write_file(const char *data, const char *dest, size_t length)
 {
 	int fd_out;
@@ -458,10 +457,7 @@
 	return -1;
 }
 
-/* Run copy_file() and, if successful, delete the source file. */
-=======
 // Run copy_file() and, if successful, delete the source file.
->>>>>>> a845892c
 int
 move_file(const char *src, const char *dest, int compress_level)
 {
