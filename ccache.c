// ccache -- a fast C/C++ compiler cache
//
// Copyright (C) 2002-2007 Andrew Tridgell
// Copyright (C) 2009-2016 Joel Rosdahl
//
// This program is free software; you can redistribute it and/or modify it
// under the terms of the GNU General Public License as published by the Free
// Software Foundation; either version 3 of the License, or (at your option)
// any later version.
//
// This program is distributed in the hope that it will be useful, but WITHOUT
// ANY WARRANTY; without even the implied warranty of MERCHANTABILITY or
// FITNESS FOR A PARTICULAR PURPOSE. See the GNU General Public License for
// more details.
//
// You should have received a copy of the GNU General Public License along with
// this program; if not, write to the Free Software Foundation, Inc., 51
// Franklin Street, Fifth Floor, Boston, MA 02110-1301 USA

#include "ccache.h"
#include "compopt.h"
#ifdef HAVE_GETOPT_LONG
#include <getopt.h>
#else
#include "getopt_long.h"
#endif
#include "hashtable.h"
#include "hashtable_itr.h"
#include "hashutil.h"
#include "language.h"
#include "manifest.h"

#define STRINGIFY(x) #x
#define TO_STRING(x) STRINGIFY(x)

static const char VERSION_TEXT[] =
  MYNAME " version %s\n"
  "\n"
#ifdef HAVE_LIBMEMCACHED
	"memcached support: yes\n"
#else
	"memcached support: no\n"
#endif
  "\n"
  "Copyright (C) 2002-2007 Andrew Tridgell\n"
  "Copyright (C) 2009-2016 Joel Rosdahl\n"
  "\n"
  "This program is free software; you can redistribute it and/or modify it under\n"
  "the terms of the GNU General Public License as published by the Free Software\n"
  "Foundation; either version 3 of the License, or (at your option) any later\n"
  "version.\n";

static const char USAGE_TEXT[] =
  "Usage:\n"
  "    " MYNAME " [options]\n"
  "    " MYNAME " compiler [compiler options]\n"
  "    compiler [compiler options]          (via symbolic link)\n"
  "\n"
  "Options:\n"
  "    -c, --cleanup         delete old files and recalculate size counters\n"
  "                          (normally not needed as this is done automatically)\n"
  "    -C, --clear           clear the cache completely (except configuration)\n"
  "    -F, --max-files=N     set maximum number of files in cache to N (use 0 for\n"
  "                          no limit)\n"
  "    -M, --max-size=SIZE   set maximum size of cache to SIZE (use 0 for no\n"
  "                          limit); available suffixes: k, M, G, T (decimal) and\n"
  "                          Ki, Mi, Gi, Ti (binary); default suffix: G\n"
  "    -o, --set-config=K=V  set configuration key K to value V\n"
  "    -p, --print-config    print current configuration options\n"
  "    -s, --show-stats      show statistics summary\n"
  "    -z, --zero-stats      zero statistics counters\n"
  "\n"
  "    -h, --help            print this help text\n"
  "    -V, --version         print version and copyright information\n"
  "\n"
  "See also <https://ccache.samba.org>.\n";

// Global configuration data.
struct conf *conf = NULL;

// Where to write configuration changes.
char *primary_config_path = NULL;

// Secondary, read-only configuration file (if any).
char *secondary_config_path = NULL;

// Current working directory taken from $PWD, or getcwd() if $PWD is bad.
char *current_working_dir = NULL;

// The original argument list.
static struct args *orig_args;

// The source file.
static char *input_file;

// The output file being compiled to.
static char *output_obj;

// The path to the dependency file (implicit or specified with -MF).
static char *output_dep;

// The path to the coverage file (implicit when using -ftest-coverage).
static char *output_cov;

// Diagnostic generation information (clang). Contains pathname if not NULL.
static char *output_dia = NULL;

// Split dwarf information (GCC 4.8 andup). Contains pathname if not NULL.
static char *output_dwo = NULL;

<<<<<<< HEAD
// Array for storing -arch options.
#define MAX_ARCH_ARGS 10
static size_t arch_args_size = 0;
static char *arch_args[MAX_ARCH_ARGS] = {NULL};

// Name (represented as a struct file_hash) of the file containing the cached
// object code.
=======
/* the cached key */
static char *cached_key;

/*
 * Name (represented as a struct file_hash) of the file containing the cached
 * object code.
 */
>>>>>>> 3ab97f30
static struct file_hash *cached_obj_hash;

// Key of the cached objects (.o, .stderr, etc.) as a hexstring representation
// of cached_obj_hash.
static char *cached_key;

// Full path to the file containing the cached object code
// (cachedir/a/b/cdef[...]-size.o).
static char *cached_obj;

// Full path to the file containing the standard error output
// (cachedir/a/b/cdef[...]-size.stderr).
static char *cached_stderr;

// Full path to the file containing the dependency information
// (cachedir/a/b/cdef[...]-size.d).
static char *cached_dep;

<<<<<<< HEAD
// The manifest key as a hexstring.
static char *manifest_key;

// Full path to the file containing the coverage information
// (cachedir/a/b/cdef[...]-size.gcno).

=======
/* the manifest key */
static char *manifest_name;

/*
 * Full path to the file containing the coverage information
 * (cachedir/a/b/cdef[...]-size.gcno).
 */
>>>>>>> 3ab97f30
static char *cached_cov;

// Full path to the file containing the diagnostic information (for clang)
// (cachedir/a/b/cdef[...]-size.dia).
static char *cached_dia;

// Full path to the file containing the split dwarf (for GCC 4.8 and above)
// (cachedir/a/b/cdef[...]-size.dwo).
//
// Contains NULL if -gsplit-dwarf is not given.
static char *cached_dwo;

// using_split_dwarf is true if "-gsplit-dwarf" is given to the compiler (GCC
// 4.8 and up).
bool using_split_dwarf = false;

// Full path to the file containing the manifest
// (cachedir/a/b/cdef[...]-size.manifest).
static char *manifest_path;

// Time of compilation. Used to see if include files have changed after
// compilation.
time_t time_of_compilation;

// Files included by the preprocessor and their hashes/sizes. Key: file path.
// Value: struct file_hash.
static struct hashtable *included_files = NULL;

// Uses absolute path for some include files.
static bool has_absolute_include_headers = false;

// List of headers to ignore.
static char **ignore_headers;

// Size of headers to ignore list.
static size_t ignore_headers_len;

// Is the compiler being asked to output debug info?
static bool generating_debuginfo;

// Is the compiler being asked to output dependencies?
static bool generating_dependencies;

// Is the compiler being asked to output coverage?
static bool generating_coverage;

// Relocating debuginfo in the format old=new.
static char *debug_prefix_map = NULL;

// Is the compiler being asked to output coverage data (.gcda) at runtime?
static bool profile_arcs;

// Name of the custom profile directory (default: object dirname).
static char *profile_dir;

// The name of the temporary preprocessed file.
static char *i_tmpfile;

// Are we compiling a .i or .ii file directly?
static bool direct_i_file;

// The name of the cpp stderr file.
static char *cpp_stderr;

// Full path to the statistics file in the subdirectory where the cached result
// belongs (<cache_dir>/<x>/stats).
char *stats_file = NULL;

// Whether the output is a precompiled header.
static bool output_is_precompiled_header = false;

// Profile generation / usage information.
static char *profile_dir = NULL;
static bool profile_use = false;
static bool profile_generate = false;

// Whether we are using a precompiled header (either via -include, #include or
// clang's -include-pch or -include-pth).
static bool using_precompiled_header = false;

// The .gch/.pch/.pth file used for compilation.
static char *included_pch_file = NULL;

// How long (in microseconds) to wait before breaking a stale lock.
unsigned lock_staleness_limit = 2000000;

enum fromcache_call_mode {
	FROMCACHE_DIRECT_MODE,
	FROMCACHE_CPP_MODE
};

struct pending_tmp_file {
	char *path;
	struct pending_tmp_file *next;
};

// Temporary files to remove at program exit.
static struct pending_tmp_file *pending_tmp_files = NULL;

#ifndef _WIN32
static sigset_t fatal_signal_set;

// PID of currently executing compiler that we have started, if any. 0 means no
// ongoing compilation.
static pid_t compiler_pid = 0;
#endif

// This is a string that identifies the current "version" of the hash sum
// computed by ccache. If, for any reason, we want to force the hash sum to be
// different for the same input in a new ccache version, we can just change
// this string. A typical example would be if the format of one of the files
// stored in the cache changes in a backwards-incompatible way.
static const char HASH_PREFIX[] = "3";

static void from_fscache(enum fromcache_call_mode mode,
                         bool put_object_in_manifest);
static void to_fscache(struct args *args);
#ifdef HAVE_LIBMEMCACHED
static void from_memcached(enum fromcache_call_mode mode,
                           bool put_object_in_manifest);
static void to_memcached(struct args *args);
#endif
static void (*from_cache)(enum fromcache_call_mode mode,
                          bool put_object_in_manifest);
static void (*to_cache)(struct args *args);

static void
add_prefix(struct args *args, char *prefix_command)
{
	if (str_eq(prefix_command, "")) {
		return;
	}

	struct args *prefix = args_init(0, NULL);
	char *e = x_strdup(prefix_command);
	char *saveptr = NULL;
	for (char *tok = strtok_r(e, " ", &saveptr);
	     tok;
	     tok = strtok_r(NULL, " ", &saveptr)) {
		char *p;

		p = find_executable(tok, MYNAME);
		if (!p) {
			fatal("%s: %s", tok, strerror(errno));
		}

		args_add(prefix, p);
		free(p);
	}
	free(e);

	cc_log("Using command-line prefix %s", prefix_command);
	for (int i = prefix->argc; i != 0; i--) {
		args_add_prefix(args, prefix->argv[i-1]);
	}
	args_free(prefix);
}

// Something went badly wrong - just execute the real compiler.
static void
failed(void)
{
	assert(orig_args);

	args_strip(orig_args, "--ccache-");
	add_prefix(orig_args, conf->prefix_command);

	cc_log("Failed; falling back to running the real compiler");
	cc_log_argv("Executing ", orig_args->argv);
	exitfn_call();
	execv(orig_args->argv[0], orig_args->argv);
	fatal("execv of %s failed: %s", orig_args->argv[0], strerror(errno));
}

static const char *
temp_dir()
{
	static char *path = NULL;
	if (path) {
		return path; // Memoize
	}
	path = conf->temporary_dir;
	if (str_eq(path, "")) {
		path = format("%s/tmp", conf->cache_dir);
	}
	return path;
}

void
block_signals(void)
{
#ifndef _WIN32
	sigprocmask(SIG_BLOCK, &fatal_signal_set, NULL);
#endif
}

void
unblock_signals(void)
{
#ifndef _WIN32
	sigset_t empty;
	sigemptyset(&empty);
	sigprocmask(SIG_SETMASK, &empty, NULL);
#endif
}

static void
add_pending_tmp_file(const char *path)
{
	block_signals();
	struct pending_tmp_file *e = x_malloc(sizeof(*e));
	e->path = x_strdup(path);
	e->next = pending_tmp_files;
	pending_tmp_files = e;
	unblock_signals();
}

static void
do_clean_up_pending_tmp_files(void)
{
	struct pending_tmp_file *p = pending_tmp_files;
	while (p) {
		// Can't call tmp_unlink here since its cc_log calls aren't signal safe.
		unlink(p->path);
		p = p->next;
		// Leak p->path and p here because clean_up_pending_tmp_files needs to be
		// signal safe.
	}
}

static void
clean_up_pending_tmp_files(void)
{
	block_signals();
	do_clean_up_pending_tmp_files();
	unblock_signals();
}

#ifndef _WIN32
static void
signal_handler(int signum)
{
	// Unregister handler for this signal so that we can send the signal to
	// ourselves at the end of the handler.
	signal(signum, SIG_DFL);

	// If ccache was killed explicitly, then bring the compiler subprocess (if
	// any) with us as well.
	if (signum == SIGTERM
	    && compiler_pid != 0
	    && waitpid(compiler_pid, NULL, WNOHANG) == 0) {
		kill(compiler_pid, signum);
	}

	do_clean_up_pending_tmp_files();

	if (compiler_pid != 0) {
		// Wait for compiler subprocess to exit before we snuff it.
		waitpid(compiler_pid, NULL, 0);
	}

	// Resend signal to ourselves to exit properly after returning from the
	// handler.
	kill(getpid(), signum);
}

static void
register_signal_handler(int signum)
{
	struct sigaction act;
	memset(&act, 0, sizeof(act));
	act.sa_handler = signal_handler;
	act.sa_mask = fatal_signal_set;
#ifdef SA_RESTART
	act.sa_flags = SA_RESTART;
#endif
	sigaction(signum, &act, NULL);
}

static void
set_up_signal_handlers(void)
{
	sigemptyset(&fatal_signal_set);
	sigaddset(&fatal_signal_set, SIGINT);
	sigaddset(&fatal_signal_set, SIGTERM);
#ifdef SIGHUP
	sigaddset(&fatal_signal_set, SIGHUP);
#endif
#ifdef SIGQUIT
	sigaddset(&fatal_signal_set, SIGQUIT);
#endif

	register_signal_handler(SIGINT);
	register_signal_handler(SIGTERM);
#ifdef SIGHUP
	register_signal_handler(SIGHUP);
#endif
#ifdef SIGQUIT
	register_signal_handler(SIGQUIT);
#endif
}
#endif // _WIN32

static void
clean_up_internal_tempdir(void)
{
	time_t now = time(NULL);
	struct stat st;
	if (x_stat(conf->cache_dir, &st) != 0 || st.st_mtime + 3600 >= now) {
		// No cleanup needed.
		return;
	}

	update_mtime(conf->cache_dir);

	DIR *dir = opendir(temp_dir());
	if (!dir) {
		return;
	}

	struct dirent *entry;
	while ((entry = readdir(dir))) {
		if (str_eq(entry->d_name, ".") || str_eq(entry->d_name, "..")) {
			continue;
		}

		char *path = format("%s/%s", temp_dir(), entry->d_name);
		if (x_lstat(path, &st) == 0 && st.st_mtime + 3600 < now) {
			tmp_unlink(path);
		}
		free(path);
	}

	closedir(dir);
}

static char *
get_current_working_dir(void)
{
	if (!current_working_dir) {
		char *cwd = get_cwd();
		if (cwd) {
			current_working_dir = x_realpath(cwd);
			free(cwd);
		}
		if (!current_working_dir) {
			cc_log("Unable to determine current working directory: %s",
			       strerror(errno));
			failed();
		}
	}
	return current_working_dir;
}

// Transform a name to a full path into the cache directory, creating needed
// sublevels if needed. Caller frees.
static char *
get_path_in_cache(const char *name, const char *suffix)
{
	char *path = x_strdup(conf->cache_dir);
	for (unsigned i = 0; i < conf->cache_dir_levels; ++i) {
		char *p = format("%s/%c", path, name[i]);
		free(path);
		path = p;
	}

	char *result =
	  format("%s/%s%s", path, name + conf->cache_dir_levels, suffix);
	free(path);
	return result;
}

// This function hashes an include file and stores the path and hash in the
// global included_files variable. If the include file is a PCH, cpp_hash is
// also updated. Takes over ownership of path.
static void
remember_include_file(char *path, struct mdfour *cpp_hash, bool system)
{
	size_t path_len = strlen(path);
	if (path_len >= 2 && (path[0] == '<' && path[path_len - 1] == '>')) {
		// Typically <built-in> or <command-line>.
		goto ignore;
	}

	if (str_eq(path, input_file)) {
		// Don't remember the input file.
		goto ignore;
	}

	if (system && (conf->sloppiness & SLOPPY_NO_SYSTEM_HEADERS)) {
		// Don't remember this system header.
		goto ignore;
	}

	if (hashtable_search(included_files, path)) {
		// Already known include file.
		goto ignore;
	}

#ifdef _WIN32
	// stat fails on directories on win32.
	DWORD attributes = GetFileAttributes(path);
	if (attributes != INVALID_FILE_ATTRIBUTES &&
	    attributes & FILE_ATTRIBUTE_DIRECTORY) {
		goto ignore;
	}
#endif

	struct stat st;
	if (x_stat(path, &st) != 0) {
		goto failure;
	}
	if (S_ISDIR(st.st_mode)) {
		// Ignore directory, typically $PWD.
		goto ignore;
	}
	if (!S_ISREG(st.st_mode)) {
		// Device, pipe, socket or other strange creature.
		cc_log("Non-regular include file %s", path);
		goto failure;
	}

	// Canonicalize path for comparison; clang uses ./header.h.
	char *canonical = path;
	size_t canonical_len = path_len;
	if (canonical[0] == '.' && canonical[1] == '/') {
		canonical += 2;
		canonical_len -= 2;
	}

	for (size_t i = 0; i < ignore_headers_len; i++) {
		char *ignore = ignore_headers[i];
		size_t ignore_len = strlen(ignore);
		if (ignore_len > canonical_len) {
			continue;
		}
		if (strncmp(canonical, ignore, ignore_len) == 0
		    && (ignore[ignore_len-1] == DIR_DELIM_CH
		        || canonical[ignore_len] == DIR_DELIM_CH
		        || canonical[ignore_len] == '\0')) {
			goto ignore;
		}
	}

	// Let's hash the include file.
	if (!(conf->sloppiness & SLOPPY_INCLUDE_FILE_MTIME)
	    && st.st_mtime >= time_of_compilation) {
		cc_log("Include file %s too new", path);
		goto failure;
	}

	if (!(conf->sloppiness & SLOPPY_INCLUDE_FILE_CTIME)
	    && st.st_ctime >= time_of_compilation) {
		cc_log("Include file %s ctime too new", path);
		goto failure;
	}

	struct mdfour fhash;
	hash_start(&fhash);

	bool is_pch = is_precompiled_header(path);
	if (is_pch) {
		if (!hash_file(&fhash, path)) {
			goto failure;
		}
		struct file_hash pch_hash;
		hash_result_as_bytes(&fhash, pch_hash.hash);
		pch_hash.size = fhash.totalN;
		hash_delimiter(cpp_hash, "pch_hash");
		hash_buffer(cpp_hash, pch_hash.hash, sizeof(pch_hash.hash));
	}

	if (conf->direct_mode) {
		if (!is_pch) { // else: the file has already been hashed.
			char *source = NULL;
			size_t size;
			if (st.st_size > 0) {
				if (!read_file(path, st.st_size, &source, &size)) {
					goto failure;
				}
			} else {
				source = x_strdup("");
				size = 0;
			}

			int result = hash_source_code_string(conf, &fhash, source, size, path);
			free(source);
			if (result & HASH_SOURCE_CODE_ERROR
			    || result & HASH_SOURCE_CODE_FOUND_TIME) {
				goto failure;
			}
		}

		struct file_hash *h = x_malloc(sizeof(*h));
		hash_result_as_bytes(&fhash, h->hash);
		h->size = fhash.totalN;
		hashtable_insert(included_files, path, h);
	} else {
		free(path);
	}

	return;

failure:
	if (conf->direct_mode) {
		cc_log("Disabling direct mode");
		conf->direct_mode = false;
	}
	// Fall through.
ignore:
	free(path);
}

// Make a relative path from current working directory to path if path is under
// the base directory. Takes over ownership of path. Caller frees.
static char *
make_relative_path(char *path)
{
	if (str_eq(conf->base_dir, "") || !str_startswith(path, conf->base_dir)) {
		return path;
	}

#ifdef _WIN32
	if (path[0] == '/') {
		path++;  // Skip leading slash.
	}
#endif

	// x_realpath only works for existing paths, so if path doesn't exist, try
	// dirname(path) and assemble the path afterwards. We only bother to try
	// canonicalizing one of these two paths since a compiler path argument
	// typically only makes sense if path or dirname(path) exists.
	char *path_suffix = NULL;
	struct stat st;
	if (stat(path, &st) != 0) {
		// path doesn't exist.
		char *dir = dirname(path);
		if (stat(dir, &st) != 0) {
			// And neither does its parent directory, so no action to take.
			free(dir);
			return path;
		}
		free(dir);
		path_suffix = basename(path);
		char *p = path;
		path = dirname(path);
		free(p);
	}

	char *canon_path = x_realpath(path);
	if (canon_path) {
		free(path);
		char *relpath = get_relative_path(get_current_working_dir(), canon_path);
		free(canon_path);
		if (path_suffix) {
			path = format("%s/%s", relpath, path_suffix);
			free(relpath);
			free(path_suffix);
			return path;
		} else {
			return relpath;
		}
	} else {
		// path doesn't exist, so leave it as it is.
		free(path_suffix);
		return path;
	}
}

// This function reads and hashes a file. While doing this, it also does these
// things:
//
// - Makes include file paths for which the base directory is a prefix relative
//   when computing the hash sum.
// - Stores the paths and hashes of included files in the global variable
//   included_files.
static bool
process_preprocessed_file(struct mdfour *hash, const char *path)
{
	char *data;
	size_t size;
	if (!read_file(path, 0, &data, &size)) {
		return false;
	}

	ignore_headers = NULL;
	ignore_headers_len = 0;
	if (!str_eq(conf->ignore_headers_in_manifest, "")) {
		char *header, *p, *q, *saveptr = NULL;
		p = x_strdup(conf->ignore_headers_in_manifest);
		q = p;
		while ((header = strtok_r(q, PATH_DELIM, &saveptr))) {
			ignore_headers = x_realloc(ignore_headers,
			                           (ignore_headers_len+1) * sizeof(char *));
			ignore_headers[ignore_headers_len++] = x_strdup(header);
			q = NULL;
		}
		free(p);
	}

	if (!included_files) {
		included_files = create_hashtable(1000, hash_from_string, strings_equal);
	}

	// Bytes between p and q are pending to be hashed.
	char *p = data;
	char *q = data;
	char *end = data + size;

	// There must be at least 7 characters (# 1 "x") left to potentially find an
	// include file path.
	while (q < end - 7) {
		// Check if we look at a line containing the file name of an included file.
		// At least the following formats exist (where N is a positive integer):
		//
		// GCC:
		//
		//   # N "file"
		//   # N "file" N
		//   #pragma GCC pch_preprocess "file"
		//
		// HP's compiler:
		//
		//   #line N "file"
		//
		// AIX's compiler:
		//
		//   #line N "file"
		//   #line N
		//
		// Note that there may be other lines starting with '#' left after
		// preprocessing as well, for instance "#    pragma".
		if (q[0] == '#'
		    // GCC:
		    && ((q[1] == ' ' && q[2] >= '0' && q[2] <= '9')
		        // GCC precompiled header:
		        || (q[1] == 'p'
		            && str_startswith(&q[2], "ragma GCC pch_preprocess "))
		        // HP/AIX:
		        || (q[1] == 'l' && q[2] == 'i' && q[3] == 'n' && q[4] == 'e'
		            && q[5] == ' '))
		    && (q == data || q[-1] == '\n')) {
			// Workarounds for preprocessor linemarker bugs in GCC version 6.
			if (q[2] == '3') {
				if (str_startswith(q, "# 31 \"<command-line>\"\n")) {
					// Bogus extra line with #31, after the regular #1: Ignore the whole
					// line, and continue parsing.
					hash_buffer(hash, p, q - p);
					while (q < end && *q != '\n') {
						q++;
					}
					q++;
					p = q;
					continue;
				} else if (str_startswith(q, "# 32 \"<command-line>\" 2\n")) {
					// Bogus wrong line with #32, instead of regular #1: Replace the line
					// number with the usual one.
					hash_buffer(hash, p, q - p);
					q += 1;
					q[0] = '#';
					q[1] = ' ';
					q[2] = '1';
					p = q;
				}
			}

			while (q < end && *q != '"' && *q != '\n') {
				q++;
			}
			if (q < end && *q == '\n') {
				// A newline before the quotation mark -> no match.
				continue;
			}
			q++;
			if (q >= end) {
				cc_log("Failed to parse included file path");
				free(data);
				return false;
			}
			// q points to the beginning of an include file path
			hash_buffer(hash, p, q - p);
			p = q;
			while (q < end && *q != '"') {
				q++;
			}
			// Look for preprocessor flags, after the "filename".
			bool system = false;
			char *r = q + 1;
			while (r < end && *r != '\n') {
				if (*r == '3') { // System header.
					system = true;
				}
				r++;
			}
			// p and q span the include file path.
			char *inc_path = x_strndup(p, q - p);
			if (!has_absolute_include_headers) {
				has_absolute_include_headers = is_absolute_path(inc_path);
			}
			inc_path = make_relative_path(inc_path);
			remember_include_file(inc_path, hash, system);
			p = r;
		} else {
			q++;
		}
	}

	hash_buffer(hash, p, (end - p));
	free(data);

	// Explicitly check the .gch/.pch/.pth file, Clang does not include any
	// mention of it in the preprocessed output.
	if (included_pch_file) {
		char *path = x_strdup(included_pch_file);
		path = make_relative_path(path);
		hash_string(hash, path);
		remember_include_file(path, hash, false);
	}

	return true;
}

// Replace absolute paths with relative paths in the provided dependency file.
static void
use_relative_paths_in_depfile(const char *depfile)
{
	if (str_eq(conf->base_dir, "")) {
		cc_log("Base dir not set, skip using relative paths");
		return; // nothing to do
	}
	if (!has_absolute_include_headers) {
		cc_log("No absolute path for included files found, skip using relative"
		       " paths");
		return; // nothing to do
	}

	FILE *f;
	f = fopen(depfile, "r");
	if (!f) {
		cc_log("Cannot open dependency file: %s (%s)", depfile, strerror(errno));
		return;
	}

	char *tmp_file = format("%s.tmp", depfile);
	FILE *tmpf = create_tmp_file(&tmp_file, "w");

	bool result = false;
	char buf[10000];
	while (fgets(buf, sizeof(buf), f) && !ferror(tmpf)) {
		char *saveptr;
		char *token = strtok_r(buf, " \t", &saveptr);
		while (token) {
			char *relpath;
			if (is_absolute_path(token) && str_startswith(token, conf->base_dir)) {
				relpath = make_relative_path(x_strdup(token));
				result = true;
			} else {
				relpath = token;
			}
			if (token != buf) { // This is a dependency file.
				fputc(' ', tmpf);
			}
			fputs(relpath, tmpf);
			if (relpath != token) {
				free(relpath);
			}
			token = strtok_r(NULL, " \t", &saveptr);
		}
	}

	if (ferror(f)) {
		cc_log("Error reading dependency file: %s, skip relative path usage",
		       depfile);
		result = false;
		goto out;
	}
	if (ferror(tmpf)) {
		cc_log("Error writing temporary dependency file: %s, skip relative path"
		       " usage", tmp_file);
		result = false;
		goto out;
	}

out:
	fclose(tmpf);
	fclose(f);
	if (result) {
		if (x_rename(tmp_file, depfile) != 0) {
			cc_log("Error renaming dependency file: %s -> %s (%s), skip relative"
			       " path usage", tmp_file, depfile, strerror(errno));
			result = false;
		} else {
			cc_log("Renamed dependency file: %s -> %s", tmp_file, depfile);
		}
	}
	if (!result) {
		cc_log("Removing temporary dependency file: %s", tmp_file);
		x_unlink(tmp_file);
	}
	free(tmp_file);
}

// Copy or link a file to the cache.
static void
put_file_in_cache(const char *source, const char *dest)
{
	assert(!conf->read_only);
	assert(!conf->read_only_direct);

	bool do_link = conf->hard_link && !conf->compression;
	if (do_link) {
		x_unlink(dest);
		int ret = link(source, dest);
		if (ret != 0) {
			cc_log("Failed to link %s to %s: %s", source, dest, strerror(errno));
			cc_log("Falling back to copying");
			do_link = false;
		}
	}
	if (!do_link) {
		int ret = copy_file(
		  source, dest, conf->compression ? conf->compression_level : 0);
		if (ret != 0) {
			cc_log("Failed to copy %s to %s: %s", source, dest, strerror(errno));
			stats_update(STATS_ERROR);
			failed();
		}
	}

	cc_log("Stored in cache: %s -> %s", source, dest);

	struct stat st;
	if (x_stat(dest, &st) != 0) {
		stats_update(STATS_ERROR);
		failed();
	}
	stats_update_size(file_size(&st), 1);
}

#ifdef HAVE_LIBMEMCACHED
<<<<<<< HEAD
// Copy data to the cache.
static void
put_data_in_cache(void *data, size_t size, const char *dest)
{
	assert(!conf->read_only);
	assert(!conf->read_only_direct);

	// Already compressed (in cache).
	int ret = write_file(data, dest, size);
=======
/* Copy data to the cache. */
static void
put_data_in_cache(void *data, size_t size, const char *dest)
{
	int ret;

	assert(!conf->read_only);
	assert(!conf->read_only_direct);

	/* already compressed (in cache) */
	ret = write_file(data, dest, size);
>>>>>>> 3ab97f30
	if (ret != 0) {
		cc_log("Failed to write to %s: %s", dest, strerror(errno));
		stats_update(STATS_ERROR);
		failed();
	}
	cc_log("Stored in cache: %zu bytes -> %s", size, dest);
	stats_update_size(size, 1);
}
#endif

<<<<<<< HEAD
// Copy or link a file from the cache.
=======
/* Copy or link a file from the cache. */
>>>>>>> 3ab97f30
static void
get_file_from_cache(const char *source, const char *dest)
{
	int ret;
	bool do_link = conf->hard_link && !file_is_compressed(source);
	if (do_link) {
		x_unlink(dest);
		ret = link(source, dest);
	} else {
		ret = copy_file(source, dest, 0);
	}

	if (ret == -1) {
		if (errno == ENOENT || errno == ESTALE) {
			// Someone removed the file just before we began copying?
			cc_log("Cache file %s just disappeared from cache", source);
			stats_update(STATS_MISSING);
		} else {
			cc_log("Failed to %s %s to %s: %s",
			       do_link ? "link" : "copy",
			       source,
			       dest,
			       strerror(errno));
			stats_update(STATS_ERROR);
		}

		// If there was trouble getting a file from the cached result, wipe the
		// whole cached result for consistency.
		x_unlink(cached_stderr);
		x_unlink(cached_obj);
		x_unlink(cached_dep);
		x_unlink(cached_dia);

		failed();
	}

	cc_log("Created from cache: %s -> %s", source, dest);
}

// Send cached stderr, if any, to stderr.
static void
send_cached_stderr(void)
{
	int fd_stderr = open(cached_stderr, O_RDONLY | O_BINARY);
	if (fd_stderr != -1) {
		copy_fd(fd_stderr, 2);
		close(fd_stderr);
	}
}

// Create or update the manifest file.
void update_manifest_file(void)
{
<<<<<<< HEAD
=======
	struct stat st;
	size_t old_size = 0; /* in bytes */
#ifdef HAVE_LIBMEMCACHED
	char *data;
	size_t size;
#endif

>>>>>>> 3ab97f30
	if (!conf->direct_mode
	    || !included_files
	    || conf->read_only
	    || conf->read_only_direct) {
		return;
	}

	struct stat st;
	size_t old_size = 0; // in bytes
	if (stat(manifest_path, &st) == 0) {
		old_size = file_size(&st);
	}
	if (manifest_put(manifest_path, cached_obj_hash, included_files)) {
		cc_log("Added object file hash to %s", manifest_path);
		update_mtime(manifest_path);
		if (x_stat(manifest_path, &st) == 0) {
			stats_update_size(file_size(&st) - old_size, old_size == 0 ? 1 : 0);
#if HAVE_LIBMEMCACHED
<<<<<<< HEAD
			char *data;
			size_t size;
			if (!str_eq(conf->memcached_conf, "")
			    && !conf->read_only_memcached
			    && read_file(manifest_path, st.st_size, &data, &size)) {
				cc_log("Storing %s in memcached", manifest_key);
				memccached_raw_set(manifest_key, data, size);
=======
			if (strlen(conf->memcached_conf) > 0 && !conf->read_only_memcached &&
			    read_file(manifest_path, st.st_size, &data, &size)) {
				cc_log("Storing %s in memcached", manifest_name);
				memccached_raw_set(manifest_name, data, size);
>>>>>>> 3ab97f30
				free(data);
			}
#endif
		}
	} else {
		cc_log("Failed to add object file hash to %s", manifest_path);
	}
}

// Run the real compiler and put the result in cache.
static void
to_fscache(struct args *args)
{
<<<<<<< HEAD
	char *tmp_stdout = format("%s.tmp.stdout", cached_obj);
	int tmp_stdout_fd = create_tmp_fd(&tmp_stdout);
	char *tmp_stderr = format("%s.tmp.stderr", cached_obj);
	int tmp_stderr_fd = create_tmp_fd(&tmp_stderr);
=======
	char *tmp_stdout, *tmp_stderr, *tmp_cov;
	char *tmp_dwo = NULL;
#ifdef HAVE_LIBMEMCACHED
	char *data_obj, *data_stderr, *data_dia, *data_dep;
	size_t size_obj, size_stderr, size_dia, size_dep;
#endif
	struct stat st;
	int status, tmp_stdout_fd, tmp_stderr_fd;

	tmp_stdout = format("%s.tmp.stdout", cached_obj);
	tmp_stdout_fd = create_tmp_fd(&tmp_stdout);
	tmp_stderr = format("%s.tmp.stderr", cached_obj);
	tmp_stderr_fd = create_tmp_fd(&tmp_stderr);
>>>>>>> 3ab97f30

	char *tmp_cov;
	if (generating_coverage) {
		char *tmp_aux;
		// GCC has some funny rule about max extension length.
		if (strlen(get_extension(output_obj)) < 6) {
			tmp_aux = remove_extension(output_obj);
		} else {
			tmp_aux = x_strdup(output_obj);
		}
		tmp_cov = format("%s.gcno", tmp_aux);
		free(tmp_aux);
	} else {
		tmp_cov = NULL;
	}

	// GCC (at least 4.8 and 4.9) forms the .dwo file name by removing everything
	// after (and including) the last "." from the object file name and then
	// appending ".dwo".
	char *tmp_dwo = NULL;
	if (using_split_dwarf) {
		char *base_name = remove_extension(output_obj);
		tmp_dwo = format("%s.dwo", base_name);
		free(base_name);
	}

	args_add(args, "-o");
	args_add(args, output_obj);

	if (output_dia) {
		args_add(args, "--serialize-diagnostics");
		args_add(args, output_dia);
	}

	// Turn off DEPENDENCIES_OUTPUT when running cc1, because otherwise it will
	// emit a line like this:
	//
	//   tmp.stdout.vexed.732.o: /home/mbp/.ccache/tmp.stdout.vexed.732.i
	x_unsetenv("DEPENDENCIES_OUTPUT");

	if (conf->run_second_cpp) {
		args_add(args, input_file);
	} else {
		args_add(args, i_tmpfile);
	}

	cc_log("Running real compiler");
	int status =
	  execute(args->argv, tmp_stdout_fd, tmp_stderr_fd, &compiler_pid);
	args_pop(args, 3);

	struct stat st;
	if (x_stat(tmp_stdout, &st) != 0) {
		// The stdout file was removed - cleanup in progress? Better bail out.
		stats_update(STATS_MISSING);
		tmp_unlink(tmp_stdout);
		tmp_unlink(tmp_stderr);
		if (tmp_cov) {
			tmp_unlink(tmp_cov);
		}
		tmp_unlink(tmp_dwo);
		failed();
	}
	if (st.st_size != 0) {
		cc_log("Compiler produced stdout");
		stats_update(STATS_STDOUT);
		tmp_unlink(tmp_stdout);
		tmp_unlink(tmp_stderr);
		if (tmp_cov) {
			tmp_unlink(tmp_cov);
		}
		tmp_unlink(tmp_dwo);
		failed();
	}
	tmp_unlink(tmp_stdout);

	// Merge stderr from the preprocessor (if any) and stderr from the real
	// compiler into tmp_stderr.
	if (cpp_stderr) {
		char *tmp_stderr2 = format("%s.2", tmp_stderr);
		if (x_rename(tmp_stderr, tmp_stderr2)) {
			cc_log("Failed to rename %s to %s: %s", tmp_stderr, tmp_stderr2,
			       strerror(errno));
			failed();
		}

		int fd_cpp_stderr = open(cpp_stderr, O_RDONLY | O_BINARY);
		if (fd_cpp_stderr == -1) {
			cc_log("Failed opening %s: %s", cpp_stderr, strerror(errno));
			failed();
		}

		int fd_real_stderr = open(tmp_stderr2, O_RDONLY | O_BINARY);
		if (fd_real_stderr == -1) {
			cc_log("Failed opening %s: %s", tmp_stderr2, strerror(errno));
			failed();
		}

		int fd_result =
		  open(tmp_stderr, O_WRONLY | O_CREAT | O_TRUNC | O_BINARY, 0666);
		if (fd_result == -1) {
			cc_log("Failed opening %s: %s", tmp_stderr, strerror(errno));
			failed();
		}

		copy_fd(fd_cpp_stderr, fd_result);
		copy_fd(fd_real_stderr, fd_result);
		close(fd_cpp_stderr);
		close(fd_real_stderr);
		close(fd_result);
		tmp_unlink(tmp_stderr2);
		free(tmp_stderr2);
	}

	if (status != 0) {
		cc_log("Compiler gave exit status %d", status);
		stats_update(STATS_STATUS);

		int fd = open(tmp_stderr, O_RDONLY | O_BINARY);
		if (fd != -1) {
			// We can output stderr immediately instead of rerunning the compiler.
			copy_fd(fd, 2);
			close(fd);
			tmp_unlink(tmp_stderr);

			x_exit(status);
		}

		tmp_unlink(tmp_stderr);
		if (tmp_cov) {
			tmp_unlink(tmp_cov);
		}
		tmp_unlink(tmp_dwo);

		failed();
	}

	if (stat(output_obj, &st) != 0) {
		cc_log("Compiler didn't produce an object file");
		stats_update(STATS_NOOUTPUT);
		failed();
	}
	if (st.st_size == 0) {
		cc_log("Compiler produced an empty object file");
		stats_update(STATS_EMPTYOUTPUT);
		failed();
	}

	if (using_split_dwarf) {
		if (stat(tmp_dwo, &st) != 0) {
			cc_log("Compiler didn't produce a split dwarf file");
			stats_update(STATS_NOOUTPUT);
			failed();
		}
		if (st.st_size == 0) {
			cc_log("Compiler produced an empty split dwarf file");
			stats_update(STATS_EMPTYOUTPUT);
			failed();
		}
	}

	if (x_stat(tmp_stderr, &st) != 0) {
		stats_update(STATS_ERROR);
		failed();
	}
	if (st.st_size > 0) {
		if (move_uncompressed_file(
		      tmp_stderr, cached_stderr,
		      conf->compression ? conf->compression_level : 0) != 0) {
			cc_log("Failed to move %s to %s: %s", tmp_stderr, cached_stderr,
			       strerror(errno));
			stats_update(STATS_ERROR);
			failed();
		}
		cc_log("Stored in cache: %s", cached_stderr);
		if (!conf->compression
		    // If the file was compressed, obtain the size again:
		    || x_stat(cached_stderr, &st) == 0) {
			stats_update_size(file_size(&st), 1);
		}
	} else {
		tmp_unlink(tmp_stderr);
		if (conf->recache) {
			// If recaching, we need to remove any previous .stderr.
			x_unlink(cached_stderr);
		}
	}

	if (generating_coverage) {
		// GCC won't generate notes if there is no code.
		if (stat(tmp_cov, &st) != 0 && errno == ENOENT) {
			FILE *f = fopen(cached_cov, "wb");
			cc_log("Creating placeholder: %s", cached_cov);
			if (!f) {
				cc_log("Failed to create %s: %s", cached_cov, strerror(errno));
				stats_update(STATS_ERROR);
				failed();
			}
			fclose(f);
			stats_update_size(0, 1);
		} else {
			put_file_in_cache(tmp_cov, cached_cov);
		}
	}

	if (output_dia) {
		if (x_stat(output_dia, &st) != 0) {
			stats_update(STATS_ERROR);
			failed();
		}
		if (st.st_size > 0) {
			put_file_in_cache(output_dia, cached_dia);
		}
	}

	put_file_in_cache(output_obj, cached_obj);

	if (using_split_dwarf) {
		assert(tmp_dwo);
		assert(cached_dwo);
		put_file_in_cache(tmp_dwo, cached_dwo);
	}

	if (generating_dependencies) {
		use_relative_paths_in_depfile(output_dep);
		put_file_in_cache(output_dep, cached_dep);
	}
	stats_update(STATS_TOCACHE);

	// Make sure we have a CACHEDIR.TAG in the cache part of cache_dir. This can
	// be done almost anywhere, but we might as well do it near the end as we
	// save the stat call if we exit early.
	{
		char *first_level_dir = dirname(stats_file);
		if (create_cachedirtag(first_level_dir) != 0) {
			cc_log("Failed to create %s/CACHEDIR.TAG (%s)\n",
			       first_level_dir, strerror(errno));
			stats_update(STATS_ERROR);
			failed();
		}
		free(first_level_dir);

		// Remove any CACHEDIR.TAG on the cache_dir level where it was located in
		// previous ccache versions.
		if (getpid() % 1000 == 0) {
			char *path = format("%s/CACHEDIR.TAG", conf->cache_dir);
			x_unlink(path);
			free(path);
		}
	}

#ifdef HAVE_LIBMEMCACHED
<<<<<<< HEAD
	if (!str_eq(conf->memcached_conf, "")
	    && !conf->read_only_memcached
	    && !using_split_dwarf // No support for the dwo files just yet.
	    && !generating_coverage) { // Coverage refers to local paths anyway.
		cc_log("Storing %s in memcached", cached_key);

		char *data_obj;
		char *data_stderr;
		char *data_dia;
		char *data_dep;
		size_t size_obj;
		size_t size_stderr;
		size_t size_dia;
		size_t size_dep;
=======
	if (strlen(conf->memcached_conf) > 0 && !conf->read_only_memcached &&
	    !using_split_dwarf && /* no support for the dwo files just yet */
	    !generating_coverage) { /* coverage refers to local paths anyway */
		cc_log("Storing %s in memcached", cached_key);
>>>>>>> 3ab97f30
		if (!read_file(cached_obj, 0, &data_obj, &size_obj)) {
			data_obj = NULL;
			size_obj = 0;
		}
		if (!read_file(cached_stderr, 0, &data_stderr, &size_stderr)) {
			data_stderr = NULL;
			size_stderr = 0;
		}
		if (!read_file(cached_dia, 0, &data_dia, &size_dia)) {
			data_dia = NULL;
			size_dia = 0;
		}
		if (!read_file(cached_dep, 0, &data_dep, &size_dep)) {
			data_dep = NULL;
			size_dep = 0;
		}

		if (data_obj) {
			memccached_set(cached_key,
			               data_obj, data_stderr, data_dia, data_dep,
			               size_obj, size_stderr, size_dia, size_dep);
		}

		free(data_obj);
		free(data_stderr);
		free(data_dia);
		free(data_dep);
	}
#endif
<<<<<<< HEAD

	// Everything OK.
=======
	/* Everything OK. */
>>>>>>> 3ab97f30
	send_cached_stderr();
	update_manifest_file();

	free(tmp_stderr);
	free(tmp_stdout);
	free(tmp_cov);
	free(tmp_dwo);
}

#ifdef HAVE_LIBMEMCACHED
<<<<<<< HEAD
// Run the real compiler and put the result in cache.
//
// TODO: Too much code duplication between to_fscache and to_memcached.
static void
to_memcached(struct args *args)
{
=======
/* run the real compiler and put the result in cache */
static void
to_memcached(struct args *args)
{
	const char *tmp_dir = temp_dir();
	char *tmp_stdout, *tmp_stderr;
	char *stderr_d, *obj_d, *dia_d = NULL, *dep_d = NULL;
	size_t stderr_l = 0,  obj_l = 0,  dia_l = 0, dep_l = 0;
	struct stat st;
	int status, tmp_stdout_fd, tmp_stderr_fd;

	tmp_stdout = format("%s/%s.tmp.stdout.%s", tmp_dir, cached_obj, tmp_string());
	tmp_stdout_fd = create_tmp_fd(&tmp_stdout);
	tmp_stderr = format("%s/%s.tmp.stderr.%s", tmp_dir, cached_obj, tmp_string());
	tmp_stderr_fd = create_tmp_fd(&tmp_stderr);

>>>>>>> 3ab97f30
	if (generating_coverage) {
		cc_log("No memcached support for coverage yet");
		failed();
	}
	if (using_split_dwarf) {
		cc_log("No memcached support for split dwarf yet");
		failed();
	}

<<<<<<< HEAD
	const char *tmp_dir = temp_dir();
	char *tmp_stdout =
		format("%s/%s.tmp.stdout.%s", tmp_dir, cached_obj, tmp_string());
	int tmp_stdout_fd = create_tmp_fd(&tmp_stdout);
	char *tmp_stderr =
		format("%s/%s.tmp.stderr.%s", tmp_dir, cached_obj, tmp_string());
	int tmp_stderr_fd = create_tmp_fd(&tmp_stderr);

=======
>>>>>>> 3ab97f30
	if (create_parent_dirs(tmp_stdout) != 0) {
		fatal("Failed to create parent directory for %s: %s",
		      tmp_stdout, strerror(errno));
	}

	args_add(args, "-o");
	args_add(args, output_obj);

	if (output_dia) {
		args_add(args, "--serialize-diagnostics");
		args_add(args, output_dia);
	}

<<<<<<< HEAD
	// Turn off DEPENDENCIES_OUTPUT when running cc1, because otherwise it will
	// emit a line like this:
	//
	//   tmp.stdout.vexed.732.o: /home/mbp/.ccache/tmp.stdout.vexed.732.i
=======
	/* Turn off DEPENDENCIES_OUTPUT when running cc1, because
	 * otherwise it will emit a line like
	 *
	 *  tmp.stdout.vexed.732.o: /home/mbp/.ccache/tmp.stdout.vexed.732.i
	 */
>>>>>>> 3ab97f30
	x_unsetenv("DEPENDENCIES_OUTPUT");

	if (conf->run_second_cpp) {
		args_add(args, input_file);
	} else {
		args_add(args, i_tmpfile);
	}

	cc_log("Running real compiler");
<<<<<<< HEAD
	int status =
		execute(args->argv, tmp_stdout_fd, tmp_stderr_fd, &compiler_pid);
	args_pop(args, 3);

	struct stat st;
	if (x_stat(tmp_stdout, &st) != 0) {
		// The stdout file was removed - cleanup in progress? Better bail out.
=======
	status = execute(args->argv, tmp_stdout_fd, tmp_stderr_fd, &compiler_pid);
	args_pop(args, 3);

	if (x_stat(tmp_stdout, &st) != 0) {
		/* The stdout file was removed - cleanup in progress? Better bail out. */
>>>>>>> 3ab97f30
		stats_update(STATS_MISSING);
		tmp_unlink(tmp_stdout);
		tmp_unlink(tmp_stderr);
		failed();
	}
	if (st.st_size != 0) {
		cc_log("Compiler produced stdout");
		stats_update(STATS_STDOUT);
		tmp_unlink(tmp_stdout);
		tmp_unlink(tmp_stderr);
		failed();
	}
	tmp_unlink(tmp_stdout);

<<<<<<< HEAD
	// Merge stderr from the preprocessor (if any) and stderr from the real
	// compiler into tmp_stderr.
	if (cpp_stderr) {
		char *tmp_stderr2 = format("%s.2", tmp_stderr);
=======
	/*
	 * Merge stderr from the preprocessor (if any) and stderr from the real
	 * compiler into tmp_stderr.
	 */
	if (cpp_stderr) {
		int fd_cpp_stderr;
		int fd_real_stderr;
		int fd_result;
		char *tmp_stderr2;

		tmp_stderr2 = format("%s.2", tmp_stderr);
>>>>>>> 3ab97f30
		if (x_rename(tmp_stderr, tmp_stderr2)) {
			cc_log("Failed to rename %s to %s: %s", tmp_stderr, tmp_stderr2,
			       strerror(errno));
			failed();
		}
<<<<<<< HEAD

		int fd_cpp_stderr = open(cpp_stderr, O_RDONLY | O_BINARY);
=======
		fd_cpp_stderr = open(cpp_stderr, O_RDONLY | O_BINARY);
>>>>>>> 3ab97f30
		if (fd_cpp_stderr == -1) {
			cc_log("Failed opening %s: %s", cpp_stderr, strerror(errno));
			failed();
		}
<<<<<<< HEAD

		int fd_real_stderr = open(tmp_stderr2, O_RDONLY | O_BINARY);
=======
		fd_real_stderr = open(tmp_stderr2, O_RDONLY | O_BINARY);
>>>>>>> 3ab97f30
		if (fd_real_stderr == -1) {
			cc_log("Failed opening %s: %s", tmp_stderr2, strerror(errno));
			failed();
		}
<<<<<<< HEAD

		int fd_result =
			open(tmp_stderr, O_WRONLY | O_CREAT | O_TRUNC | O_BINARY, 0666);
=======
		fd_result = open(tmp_stderr, O_WRONLY | O_CREAT | O_TRUNC | O_BINARY, 0666);
>>>>>>> 3ab97f30
		if (fd_result == -1) {
			cc_log("Failed opening %s: %s", tmp_stderr, strerror(errno));
			failed();
		}
<<<<<<< HEAD

=======
>>>>>>> 3ab97f30
		copy_fd(fd_cpp_stderr, fd_result);
		copy_fd(fd_real_stderr, fd_result);
		close(fd_cpp_stderr);
		close(fd_real_stderr);
		close(fd_result);
		tmp_unlink(tmp_stderr2);
		free(tmp_stderr2);
	}

	if (status != 0) {
		int fd;
		cc_log("Compiler gave exit status %d", status);
		stats_update(STATS_STATUS);

		fd = open(tmp_stderr, O_RDONLY | O_BINARY);
		if (fd != -1) {
<<<<<<< HEAD
			// We can output stderr immediately instead of rerunning the compiler.
=======
			/* We can output stderr immediately instead of rerunning the compiler. */
>>>>>>> 3ab97f30
			copy_fd(fd, 2);
			close(fd);
			tmp_unlink(tmp_stderr);

			x_exit(status);
		}

		tmp_unlink(tmp_stderr);
		failed();
	}

	if (stat(output_obj, &st) != 0) {
		cc_log("Compiler didn't produce an object file");
		stats_update(STATS_NOOUTPUT);
		failed();
	}
	if (st.st_size == 0) {
		cc_log("Compiler produced an empty object file");
		stats_update(STATS_EMPTYOUTPUT);
		failed();
	}

	if (x_stat(tmp_stderr, &st) != 0) {
		stats_update(STATS_ERROR);
		failed();
	}
<<<<<<< HEAD

	// Cache stderr.
	char *stderr_d;
	size_t stderr_l = 0;
=======
	/* cache stderr */
>>>>>>> 3ab97f30
	if (!read_file(tmp_stderr, 0, &stderr_d, &stderr_l)) {
		stats_update(STATS_ERROR);
		failed();
	}
	tmp_unlink(tmp_stderr);

<<<<<<< HEAD
	char *dia_d = NULL;
	size_t dia_l = 0;
=======
>>>>>>> 3ab97f30
	if (output_dia) {
		if (x_stat(output_dia, &st) != 0) {
			stats_update(STATS_ERROR);
			failed();
		}
<<<<<<< HEAD
		// Cache dia.
=======
		/* cache dia */
>>>>>>> 3ab97f30
		if (!read_file(output_dia, 0, &dia_d, &dia_l)) {
			stats_update(STATS_ERROR);
			failed();
		}
	}

<<<<<<< HEAD
	// Cache output.
	char *obj_d;
	size_t obj_l = 0;
=======
	/* cache output */
>>>>>>> 3ab97f30
	if (!read_file(output_obj, 0, &obj_d, &obj_l)) {
		stats_update(STATS_ERROR);
		failed();
	}

<<<<<<< HEAD
	char *dep_d = NULL;
	size_t dep_l = 0;
	if (generating_dependencies && !read_file(output_dep, 0, &dep_d, &dep_l)) {
		stats_update(STATS_ERROR);
		failed();
=======
	if (generating_dependencies) {
		if (!read_file(output_dep, 0, &dep_d, &dep_l)) {
			stats_update(STATS_ERROR);
			failed();
		}
>>>>>>> 3ab97f30
	}

	if (memccached_set(cached_key, obj_d, stderr_d, dia_d, dep_d,
	                   obj_l, stderr_l, dia_l, dep_l) < 0) {
		stats_update(STATS_ERROR);
		failed();
	}

	cc_log("Storing %s in memcached", cached_key);

	stats_update(STATS_TOCACHE);

<<<<<<< HEAD
	// Make sure we have a CACHEDIR.TAG in the cache part of cache_dir. This can
	// be done almost anywhere, but we might as well do it near the end as we
	// save the stat call if we exit early.
=======
	/* Make sure we have a CACHEDIR.TAG in the cache part of cache_dir. This can
	 * be done almost anywhere, but we might as well do it near the end as we
	 * save the stat call if we exit early.
	 */
>>>>>>> 3ab97f30
	{
		char *first_level_dir = dirname(stats_file);
		if (create_cachedirtag(first_level_dir) != 0) {
			cc_log("Failed to create %s/CACHEDIR.TAG (%s)\n",
			       first_level_dir, strerror(errno));
			stats_update(STATS_ERROR);
			failed();
		}
		free(first_level_dir);

<<<<<<< HEAD
		// Remove any CACHEDIR.TAG on the cache_dir level where it was located in
		// previous ccache versions.
=======
		/* Remove any CACHEDIR.TAG on the cache_dir level where it was located in
		 * previous ccache versions. */
>>>>>>> 3ab97f30
		if (getpid() % 1000 == 0) {
			char *path = format("%s/CACHEDIR.TAG", conf->cache_dir);
			x_unlink(path);
			free(path);
		}
	}

<<<<<<< HEAD
	// Everything OK.
=======
	/* Everything OK. */
>>>>>>> 3ab97f30
	send_cached_stderr();
	update_manifest_file();

	free(tmp_stderr);
	free(tmp_stdout);
}
#endif

<<<<<<< HEAD
// Find the object file name by running the compiler in preprocessor mode.
// Returns the hash as a heap-allocated hex string.
=======
/*
 * Find the object file name by running the compiler in preprocessor mode.
 * Returns the hash as a heap-allocated hex string.
 */
>>>>>>> 3ab97f30
static struct file_hash *
get_object_name_from_cpp(struct args *args, struct mdfour *hash)
{
	time_of_compilation = time(NULL);

	char *path_stderr = format("%s/tmp.cpp_stderr", temp_dir());
	int path_stderr_fd = create_tmp_fd(&path_stderr);
	add_pending_tmp_file(path_stderr);

	char *path_stdout;
	int status;
	if (direct_i_file) {
		// We are compiling a .i or .ii file - that means we can skip the cpp stage
		// and directly form the correct i_tmpfile.
		path_stdout = input_file;
		status = 0;
	} else {
		// Run cpp on the input file to obtain the .i.

		// Limit the basename to 10 characters in order to cope with filesystem with
		// small maximum filename length limits.
		char *input_base = basename(input_file);
		char *tmp = strchr(input_base, '.');
		if (tmp) {
			*tmp = 0;
		}
		if (strlen(input_base) > 10) {
			input_base[10] = 0;
		}

		path_stdout = format("%s/%s.stdout", temp_dir(), input_base);
		int path_stdout_fd = create_tmp_fd(&path_stdout);
		add_pending_tmp_file(path_stdout);

		int args_added = 2;
		args_add(args, "-E");
		if (conf->keep_comments_cpp) {
			args_add(args, "-C");
			args_added = 3;
		}
		args_add(args, input_file);
		add_prefix(args, conf->prefix_command_cpp);
		cc_log("Running preprocessor");
		status = execute(args->argv, path_stdout_fd, path_stderr_fd, &compiler_pid);
		args_pop(args, args_added);
	}

	if (status != 0) {
		cc_log("Preprocessor gave exit status %d", status);
		stats_update(STATS_PREPROCESSOR);
		failed();
	}

	if (conf->unify) {
		// When we are doing the unifying tricks we need to include the input file
		// name in the hash to get the warnings right.
		hash_delimiter(hash, "unifyfilename");
		hash_string(hash, input_file);

		hash_delimiter(hash, "unifycpp");
		if (unify_hash(hash, path_stdout) != 0) {
			stats_update(STATS_ERROR);
			cc_log("Failed to unify %s", path_stdout);
			failed();
		}
	} else {
		hash_delimiter(hash, "cpp");
		if (!process_preprocessed_file(hash, path_stdout)) {
			stats_update(STATS_ERROR);
			failed();
		}
	}

	hash_delimiter(hash, "cppstderr");
	if (!hash_file(hash, path_stderr)) {
		fatal("Failed to open %s: %s", path_stderr, strerror(errno));
	}

	if (direct_i_file) {
		i_tmpfile = input_file;
	} else {
		// i_tmpfile needs the proper cpp_extension for the compiler to do its
		// thing correctly
		i_tmpfile = format("%s.%s", path_stdout, conf->cpp_extension);
		x_rename(path_stdout, i_tmpfile);
		add_pending_tmp_file(i_tmpfile);
	}

	if (conf->run_second_cpp) {
		free(path_stderr);
	} else {
		// If we are using the CPP trick, we need to remember this stderr data and
		// output it just before the main stderr from the compiler pass.
		cpp_stderr = path_stderr;
		hash_delimiter(hash, "runsecondcpp");
		hash_string(hash, "false");
	}

	struct file_hash *result = x_malloc(sizeof(*result));
	hash_result_as_bytes(hash, result->hash);
	result->size = hash->totalN;
	return result;
}

static void
update_cached_result_globals(struct file_hash *hash)
{
<<<<<<< HEAD
	char *object_name = format_hash_as_string(hash->hash, hash->size);
=======
	char *object_name;
	object_name = format_hash_as_string(hash->hash, hash->size);
>>>>>>> 3ab97f30
	cached_key = strdup(object_name);
	cached_obj_hash = hash;
	cached_obj = get_path_in_cache(object_name, ".o");
	cached_stderr = get_path_in_cache(object_name, ".stderr");
	cached_dep = get_path_in_cache(object_name, ".d");
	cached_cov = get_path_in_cache(object_name, ".gcno");
	cached_dia = get_path_in_cache(object_name, ".dia");

	if (using_split_dwarf) {
		cached_dwo = get_path_in_cache(object_name, ".dwo");
	} else {
		cached_dwo = NULL;
	}

	stats_file = format("%s/%c/stats", conf->cache_dir, object_name[0]);
	free(object_name);
}

// Hash mtime or content of a file, or the output of a command, according to
// the CCACHE_COMPILERCHECK setting.
static void
hash_compiler(struct mdfour *hash, struct stat *st, const char *path,
              bool allow_command)
{
	if (str_eq(conf->compiler_check, "none")) {
		// Do nothing.
	} else if (str_eq(conf->compiler_check, "mtime")) {
		hash_delimiter(hash, "cc_mtime");
		hash_int(hash, st->st_size);
		hash_int(hash, st->st_mtime);
	} else if (str_startswith(conf->compiler_check, "string:")) {
		hash_delimiter(hash, "cc_hash");
		hash_string(hash, conf->compiler_check + strlen("string:"));
	} else if (str_eq(conf->compiler_check, "content") || !allow_command) {
		hash_delimiter(hash, "cc_content");
		hash_file(hash, path);
	} else { // command string
		if (!hash_multicommand_output(
		      hash, conf->compiler_check, orig_args->argv[0])) {
			fatal("Failure running compiler check command: %s", conf->compiler_check);
		}
	}
}

// Note that these compiler checks are unreliable, so nothing should
// hard-depend on them.

static bool
compiler_is_clang(struct args *args)
{
	char *name = basename(args->argv[0]);
	bool result = strstr(name, "clang") != NULL;
	free(name);
	return result;
}

static bool
compiler_is_gcc(struct args *args)
{
	char *name = basename(args->argv[0]);
	bool result = strstr(name, "gcc") || strstr(name, "g++");
	free(name);
	return result;
}

// Update a hash sum with information common for the direct and preprocessor
// modes.
static void
calculate_common_hash(struct args *args, struct mdfour *hash)
{
	hash_string(hash, HASH_PREFIX);

	// We have to hash the extension, as a .i file isn't treated the same by the
	// compiler as a .ii file.
	hash_delimiter(hash, "ext");
	hash_string(hash, conf->cpp_extension);

#ifdef _WIN32
	const char *ext = strrchr(args->argv[0], '.');
	char full_path_win_ext[MAX_PATH + 1] = {0};
	add_exe_ext_if_no_to_fullpath(full_path_win_ext, MAX_PATH, ext,
	                              args->argv[0]);
	const char *full_path = full_path_win_ext;
#else
	const char *full_path = args->argv[0];
#endif

	struct stat st;
	if (x_stat(full_path, &st) != 0) {
		stats_update(STATS_COMPILER);
		failed();
	}

	// Hash information about the compiler.
	hash_compiler(hash, &st, args->argv[0], true);

	// Also hash the compiler name as some compilers use hard links and behave
	// differently depending on the real name.
	hash_delimiter(hash, "cc_name");
	char *p = basename(args->argv[0]);
	hash_string(hash, p);
	free(p);

	// Possibly hash the current working directory.
	if (generating_debuginfo && conf->hash_dir) {
		char *cwd = gnu_getcwd();
		if (debug_prefix_map) {
			char *map = debug_prefix_map;
			char *sep = strchr(map, '=');
			if (sep) {
				char *old = x_strndup(map, sep - map);
				char *new = x_strdup(sep + 1);
				cc_log("Relocating debuginfo cwd %s, from %s to %s", cwd, old, new);
				if (str_startswith(cwd, old)) {
					char *dir = format("%s%s", new, cwd + strlen(old));
					free(cwd);
					cwd = dir;
				}
				free(old);
				free(new);
			}
		}
		if (cwd) {
			hash_delimiter(hash, "cwd");
			hash_string(hash, cwd);
			free(cwd);
		}
	}

	// Possibly hash the coverage data file path.
	if (generating_coverage && profile_arcs) {
		char *dir = dirname(output_obj);
		if (profile_dir) {
			dir = x_strdup(profile_dir);
		} else {
			char *real_dir = x_realpath(dir);
			free(dir);
			dir = real_dir;
		}
		if (dir) {
			char *base_name = basename(output_obj);
			p = remove_extension(base_name);
			free(base_name);
			char *gcda_path = format("%s/%s.gcda", dir, p);
			cc_log("Hashing coverage path %s", gcda_path);
			free(p);
			hash_delimiter(hash, "gcda");
			hash_string(hash, gcda_path);
			free(dir);
		}
	}

	if (!str_eq(conf->extra_files_to_hash, "")) {
		char *p = x_strdup(conf->extra_files_to_hash);
		char *q = p;
		char *path;
		char *saveptr = NULL;
		while ((path = strtok_r(q, PATH_DELIM, &saveptr))) {
			cc_log("Hashing extra file %s", path);
			hash_delimiter(hash, "extrafile");
			if (!hash_file(hash, path)) {
				stats_update(STATS_BADEXTRAFILE);
				failed();
			}
			q = NULL;
		}
		free(p);
	}

	// Possibly hash GCC_COLORS (for color diagnostics).
	if (compiler_is_gcc(args)) {
		const char *gcc_colors = getenv("GCC_COLORS");
		if (gcc_colors) {
			hash_delimiter(hash, "gcccolors");
			hash_string(hash, gcc_colors);
		}
	}
}

// Update a hash sum with information specific to the direct and preprocessor
// modes and calculate the object hash. Returns the object hash on success,
// otherwise NULL. Caller frees.
static struct file_hash *
calculate_object_hash(struct args *args, struct mdfour *hash, int direct_mode)
{
<<<<<<< HEAD
=======
	int i;
	struct stat st;
	struct file_hash *object_hash = NULL;
	char *p;
#if HAVE_LIBMEMCACHED
	char *data;
	size_t size;
#endif

>>>>>>> 3ab97f30
	if (direct_mode) {
		hash_delimiter(hash, "manifest version");
		hash_int(hash, MANIFEST_VERSION);
	}

	// First the arguments.
	for (int i = 1; i < args->argc; i++) {
		// -L doesn't affect compilation.
		if (i < args->argc-1 && str_eq(args->argv[i], "-L")) {
			i++;
			continue;
		}
		if (str_startswith(args->argv[i], "-L")) {
			continue;
		}

		// -Wl,... doesn't affect compilation.
		if (str_startswith(args->argv[i], "-Wl,")) {
			continue;
		}

		// The -fdebug-prefix-map option may be used in combination with
		// CCACHE_BASEDIR to reuse results across different directories. Skip it
		// from hashing.
		if (str_startswith(args->argv[i], "-fdebug-prefix-map=")) {
			continue;
		}

		// When using the preprocessor, some arguments don't contribute to the
		// hash. The theory is that these arguments will change the output of -E if
		// they are going to have any effect at all. For precompiled headers this
		// might not be the case.
		if (!direct_mode && !output_is_precompiled_header
		    && !using_precompiled_header) {
			if (compopt_affects_cpp(args->argv[i])) {
				i++;
				continue;
			}
			if (compopt_short(compopt_affects_cpp, args->argv[i])) {
				continue;
			}
		}

		// If we're generating dependencies, we make sure to skip the filename of
		// the dependency file, since it doesn't impact the output.
		if (generating_dependencies) {
			if (str_startswith(args->argv[i], "-Wp,")) {
				if (str_startswith(args->argv[i], "-Wp,-MD,")
				    && !strchr(args->argv[i] + 8, ',')) {
					hash_string_length(hash, args->argv[i], 8);
					continue;
				} else if (str_startswith(args->argv[i], "-Wp,-MMD,")
				           && !strchr(args->argv[i] + 9, ',')) {
					hash_string_length(hash, args->argv[i], 9);
					continue;
				}
			} else if (str_startswith(args->argv[i], "-MF")) {
				// In either case, hash the "-MF" part.
				hash_string_length(hash, args->argv[i], 3);

				bool separate_argument = (strlen(args->argv[i]) == 3);
				if (separate_argument) {
					// Next argument is dependency name, so skip it.
					i++;
				}
				continue;
			}
		}

		char *p = NULL;
		if (str_startswith(args->argv[i], "-specs=")) {
			p = args->argv[i] + 7;
		} else if (str_startswith(args->argv[i], "--specs=")) {
			p = args->argv[i] + 8;
		}

		struct stat st;
		if (p && x_stat(p, &st) == 0) {
			// If given an explicit specs file, then hash that file, but don't
			// include the path to it in the hash.
			hash_delimiter(hash, "specs");
			hash_compiler(hash, &st, p, false);
			continue;
		}

		if (str_startswith(args->argv[i], "-fplugin=")
		    && x_stat(args->argv[i] + 9, &st) == 0) {
			hash_delimiter(hash, "plugin");
			hash_compiler(hash, &st, args->argv[i] + 9, false);
			continue;
		}

		if (str_eq(args->argv[i], "-Xclang")
		    && i + 3 < args->argc
		    && str_eq(args->argv[i+1], "-load")
		    && str_eq(args->argv[i+2], "-Xclang")
		    && x_stat(args->argv[i+3], &st) == 0) {
			hash_delimiter(hash, "plugin");
			hash_compiler(hash, &st, args->argv[i+3], false);
			i += 3;
			continue;
		}

		// All other arguments are included in the hash.
		hash_delimiter(hash, "arg");
		hash_string(hash, args->argv[i]);
		if (i + 1 < args->argc && compopt_takes_arg(args->argv[i])) {
			i++;
			hash_delimiter(hash, "arg");
			hash_string(hash, args->argv[i]);
		}
	}

	// For profile generation (-fprofile-arcs, -fprofile-generate):
	// - hash profile directory
	//
	// For profile usage (-fprofile-use):
	// - hash profile data
	//
	// -fbranch-probabilities and -fvpt usage is covered by
	// -fprofile-generate/-fprofile-use.
	//
	// The profile directory can be specified as an argument to
	// -fprofile-generate=, -fprofile-use= or -fprofile-dir=.
	if (profile_generate) {
		if (!profile_dir) {
			profile_dir = get_cwd();
		}
		cc_log("Adding profile directory %s to our hash", profile_dir);
		hash_delimiter(hash, "-fprofile-dir");
		hash_string(hash, profile_dir);
	}

	if (profile_use) {
		// Calculate gcda name.
		if (!profile_dir) {
			profile_dir = get_cwd();
		}
		char *base_name = remove_extension(output_obj);
		char *gcda_name = format("%s/%s.gcda", profile_dir, base_name);
		cc_log("Adding profile data %s to our hash", gcda_name);
		// Add the gcda to our hash.
		hash_delimiter(hash, "-fprofile-use");
		hash_file(hash, gcda_name);
		free(base_name);
		free(gcda_name);
	}

	struct file_hash *object_hash = NULL;
	if (direct_mode) {
<<<<<<< HEAD
		// Hash environment variables that affect the preprocessor output.
=======
		int result;

		/* Hash environment variables that affect the preprocessor output. */
		const char **p;
>>>>>>> 3ab97f30
		const char *envvars[] = {
			"CPATH",
			"C_INCLUDE_PATH",
			"CPLUS_INCLUDE_PATH",
			"OBJC_INCLUDE_PATH",
			"OBJCPLUS_INCLUDE_PATH", // clang
			NULL
		};
		for (const char **p = envvars; *p; ++p) {
			char *v = getenv(*p);
			if (v) {
				hash_delimiter(hash, *p);
				hash_string(hash, v);
			}
		}

		if (!(conf->sloppiness & SLOPPY_FILE_MACRO)) {
			// The source code file or an include file may contain __FILE__, so make
			// sure that the hash is unique for the file name.
			hash_delimiter(hash, "inputfile");
			hash_string(hash, input_file);
		}

		hash_delimiter(hash, "sourcecode");
		int result = hash_source_code_file(conf, hash, input_file);
		if (result & HASH_SOURCE_CODE_ERROR) {
			failed();
		}
		if (result & HASH_SOURCE_CODE_FOUND_TIME) {
			cc_log("Disabling direct mode");
			conf->direct_mode = false;
			return NULL;
		}
<<<<<<< HEAD

		manifest_key = hash_result(hash);
		manifest_path = get_path_in_cache(manifest_key, ".manifest");

		struct stat st;
		if (stat(manifest_path, &st) != 0) {
			cc_log("Manifest file %s not in cache", manifest_path);

#if HAVE_LIBMEMCACHED
			void *cache = NULL;
			char *data;
			size_t size;
			if (!str_eq(conf->memcached_conf, "")) {
				cc_log("Getting %s from memcached", manifest_key);
				cache = memccached_raw_get(manifest_key, &data, &size);
			}
			if (!cache) {
				return NULL;
			}
			cc_log("Added object file hash to %s", manifest_path);
			write_file(data, manifest_path, size);
			stats_update_size(size, 1);
			free(cache);
#else
			return NULL;
#endif
		}

=======
		manifest_name = hash_result(hash);
		manifest_path = get_path_in_cache(manifest_name, ".manifest");
		/* Check if the manifest file is there. */
		if (stat(manifest_path, &st) != 0) {
#if HAVE_LIBMEMCACHED
			void *cache = NULL;
#endif
			cc_log("Manifest file %s not in cache", manifest_path);
#if HAVE_LIBMEMCACHED
			if (strlen(conf->memcached_conf) > 0) {
				cc_log("Getting %s from memcached", manifest_name);
				cache = memccached_raw_get(manifest_name, &data, &size);
			}
			if (cache) {
				cc_log("Added object file hash to %s", manifest_path);
				write_file(data, manifest_path, size);
				stats_update_size(size, 1);
				free(cache);
			} else
#endif
			return NULL;
		}
>>>>>>> 3ab97f30
		cc_log("Looking for object file hash in %s", manifest_path);
		object_hash = manifest_get(conf, manifest_path);
		if (object_hash) {
			cc_log("Got object file hash from manifest");
		} else {
			cc_log("Did not find object file hash in manifest");
		}
	} else {
		if (arch_args_size == 0) {
			object_hash = get_object_name_from_cpp(args, hash);
			cc_log("Got object file hash from preprocessor");
		} else {
			args_add(args, "-arch");
			for (size_t i = 0; i < arch_args_size; ++i) {
				args_add(args, arch_args[i]);
				object_hash = get_object_name_from_cpp(args, hash);
				cc_log("Got object file hash from preprocessor with -arch %s",
				       arch_args[i]);
				if (i != arch_args_size - 1) {
					free(object_hash);
				}
				args_pop(args, 1);
			}
			args_pop(args, 1);
		}
		if (generating_dependencies) {
			cc_log("Preprocessor created %s", output_dep);
		}
	}

	return object_hash;
}

// Try to return the compile result from cache. If we can return from cache
// then this function exits with the correct status code, otherwise it returns.
static void
from_fscache(enum fromcache_call_mode mode, bool put_object_in_manifest)
{
<<<<<<< HEAD
=======
	struct stat st;
	bool produce_dep_file = false;
#if HAVE_LIBMEMCACHED
	char *data_obj, *data_stderr, *data_dia, *data_dep;
	size_t size_obj, size_stderr, size_dia, size_dep;
#endif

	/* the user might be disabling cache hits */
>>>>>>> 3ab97f30
	if (conf->recache) {
		return;
	}

<<<<<<< HEAD
	size_t object_size;
	struct stat st;
	if (stat(cached_obj, &st) == 0) {
		object_size = st.st_size;
	} else {
		cc_log("Object file %s not in cache", cached_obj);
#if HAVE_LIBMEMCACHED
		char *data_obj;
		char *data_stderr;
		char *data_dia;
		char *data_dep;
		size_t size_obj;
		size_t size_stderr;
		size_t size_dia;
		size_t size_dep;
		void *cache = NULL;
		if (!str_eq(conf->memcached_conf, "")
		    && !using_split_dwarf
		    && !generating_coverage) {
=======
	if (stat(cached_obj, &st) != 0) {
#if HAVE_LIBMEMCACHED
		void *cache = NULL;
#endif
		cc_log("Object file %s not in cache", cached_obj);
#if HAVE_LIBMEMCACHED
		if (strlen(conf->memcached_conf) > 0 &&
		    !using_split_dwarf &&
		    !generating_coverage) {
>>>>>>> 3ab97f30
			cc_log("Getting %s from memcached", cached_key);
			cache = memccached_get(cached_key,
			                       &data_obj, &data_stderr, &data_dia, &data_dep,
			                       &size_obj, &size_stderr, &size_dia, &size_dep);
		}
<<<<<<< HEAD
		if (!cache) {
			return;
		}
		put_data_in_cache(data_obj, size_obj, cached_obj);
		if (size_stderr > 0) {
			put_data_in_cache(data_stderr, size_stderr, cached_stderr);
		}
		if (size_dia > 0) {
			put_data_in_cache(data_dia, size_dia, cached_dia);
		}
		if (size_dep > 0) {
			put_data_in_cache(data_dep, size_dep, cached_dep);
		}
		memccached_free(cache);
		object_size = size_obj;
#else
=======
		if (cache) {
			put_data_in_cache(data_obj, size_obj, cached_obj);
			if (size_stderr > 0) {
				put_data_in_cache(data_stderr, size_stderr, cached_stderr);
			}
			if (size_dia > 0) {
				put_data_in_cache(data_dia, size_dia, cached_dia);
			}
			if (size_dep > 0) {
				put_data_in_cache(data_dep, size_dep, cached_dep);
			}
			memccached_free(cache);
		} else
#endif
>>>>>>> 3ab97f30
		return;
#endif
	}

	// Check if the diagnostic file is there.
	if (output_dia && stat(cached_dia, &st) != 0) {
		cc_log("Diagnostic file %s not in cache", cached_dia);
		return;
	}

	// Occasionally, e.g. on hard reset, our cache ends up as just filesystem
	// meta-data with no content. Catch an easy case of this.
	if (object_size == 0) {
		cc_log("Invalid (empty) object file %s in cache", cached_obj);
		x_unlink(cached_obj);
		return;
	}

	if (using_split_dwarf && !generating_dependencies) {
		assert(output_dwo);
	}
	if (output_dwo) {
		assert(cached_dwo);
		if (stat(cached_dwo, &st) != 0) {
			cc_log("Split dwarf file %s not in cache", cached_dwo);
			return;
		}
		if (st.st_size == 0) {
			cc_log("Invalid (empty) dwo file %s in cache", cached_dwo);
			x_unlink(cached_dwo);
			x_unlink(cached_obj); // To really invalidate.
			return;
		}
	}

	// (If mode != FROMCACHE_DIRECT_MODE, the dependency file is created by gcc.)
	bool produce_dep_file =
	  generating_dependencies && mode == FROMCACHE_DIRECT_MODE;

	// If the dependency file should be in the cache, check that it is.
	if (produce_dep_file && stat(cached_dep, &st) != 0) {
		cc_log("Dependency file %s missing in cache", cached_dep);
		return;
	}

	// Copy object file from cache. Do so also for FissionDwarf file, cached_dwo,
	// when -gsplit-dwarf is specified.
	if (!str_eq(output_obj, "/dev/null")) {
		get_file_from_cache(cached_obj, output_obj);
		if (using_split_dwarf) {
			assert(output_dwo);
			get_file_from_cache(cached_dwo, output_dwo);
		}
	}
	if (produce_dep_file) {
		get_file_from_cache(cached_dep, output_dep);
	}
	if (generating_coverage && stat(cached_cov, &st) == 0 && st.st_size > 0) {
		// The compiler won't generate notes if there is no code
		get_file_from_cache(cached_cov, output_cov);
	}
	if (output_dia) {
		get_file_from_cache(cached_dia, output_dia);
	}

	// Update modification timestamps to save files from LRU cleanup. Also gives
	// files a sensible mtime when hard-linking.
	update_mtime(cached_obj);
	update_mtime(cached_stderr);
	if (produce_dep_file) {
		update_mtime(cached_dep);
	}
	if (generating_coverage) {
		update_mtime(cached_cov);
	}
	if (output_dia) {
		update_mtime(cached_dia);
	}
	if (cached_dwo) {
		update_mtime(cached_dwo);
	}

	if (generating_dependencies && mode == FROMCACHE_CPP_MODE
	    && !conf->read_only && !conf->read_only_direct) {
		put_file_in_cache(output_dep, cached_dep);
	}

	send_cached_stderr();

	if (put_object_in_manifest) {
		update_manifest_file();
	}

	// Log the cache hit.
	switch (mode) {
	case FROMCACHE_DIRECT_MODE:
		cc_log("Succeeded getting cached result");
		stats_update(STATS_CACHEHIT_DIR);
		break;

	case FROMCACHE_CPP_MODE:
		cc_log("Succeeded getting cached result");
		stats_update(STATS_CACHEHIT_CPP);
		break;
	}

	// And exit with the right status code.
	x_exit(0);
}

#ifdef HAVE_LIBMEMCACHED
<<<<<<< HEAD
// Try to return the compile result from cache. If we can return from cache
// then this function exits with the correct status code, otherwise it returns.
//
// TODO: Too much code duplication between from_fscache and from_memcached.
=======
/*
 * Try to return the compile result from cache. If we can return from cache
 * then this function exits with the correct status code, otherwise it returns.
 */
static void
from_memcached(enum fromcache_call_mode mode, bool put_object_in_manifest)
{
	bool produce_dep_file = false;
	int ret;
	void *cache;
	char *data_obj, *data_stderr, *data_dia, *data_dep;
	size_t size_obj, size_stderr, size_dia, size_dep;

	/* the user might be disabling cache hits */
	if (conf->recache || using_split_dwarf || generating_coverage) {
		return;
	}

	cc_log("Getting %s from memcached", cached_key);
	cache = memccached_get(cached_key,
	                       &data_obj, &data_stderr, &data_dia, &data_dep,
	                       &size_obj, &size_stderr, &size_dia, &size_dep);
	if (!cache) {
		return;
	}

	/*
	 * (If mode != FROMCACHE_DIRECT_MODE, the dependency file is created by
	 * gcc.)
	 */
	produce_dep_file = generating_dependencies && mode == FROMCACHE_DIRECT_MODE;

	if (!str_eq(output_obj, "/dev/null")) {
		x_unlink(output_obj);
		ret = write_file(data_obj, output_obj, size_obj);
	} else {
		ret = 0;
	}
	if (ret < 0) {
		cc_log("Problem creating %s from %s", output_obj, cached_key);
		failed();
	}

	if (produce_dep_file) {
		x_unlink(output_dep);
		ret = write_file(data_dep, output_dep, size_dep);
		if (ret < 0) {
			cc_log("Problem creating %s from %s", output_dep, cached_key);
			failed();
		}
	}
	if (output_dia) {
		x_unlink(output_dia);
		ret = write_file(data_dia, output_dia, size_dia);
		if (ret < 0) {
			cc_log("Problem creating %s from %s", output_dia, cached_key);
			failed();
		}
	}

	if (generating_dependencies && mode == FROMCACHE_CPP_MODE) {
		/* Store the dependency file in the cache. */
		cc_log("Does not support non direct mode");
	}

	/* Send the stderr, if any. */
	safe_write(2, data_stderr, size_stderr);

	if (put_object_in_manifest) {
		update_manifest_file();
	}

	/* log the cache hit */
	switch (mode) {
	case FROMCACHE_DIRECT_MODE:
		cc_log("Succeeded getting cached result");
		stats_update(STATS_CACHEHIT_DIR);
		break;

	case FROMCACHE_CPP_MODE:
		cc_log("Succeeded getting cached result");
		stats_update(STATS_CACHEHIT_CPP);
		break;
	}

	/* and exit with the right status code */
	x_exit(0);
}
#endif

/* find the real compiler. We just search the PATH to find an executable of the
 * same name that isn't a link to ourselves */
>>>>>>> 3ab97f30
static void
from_memcached(enum fromcache_call_mode mode, bool put_object_in_manifest)
{
	if (conf->recache || using_split_dwarf || generating_coverage) {
		return;
	}

	cc_log("Getting %s from memcached", cached_key);

	char *data_obj;
	char *data_stderr;
	char *data_dia;
	char *data_dep;
	size_t size_obj;
	size_t size_stderr;
	size_t size_dia;
	size_t size_dep;
	void* cache = memccached_get(cached_key,
	                             &data_obj, &data_stderr, &data_dia, &data_dep,
	                             &size_obj, &size_stderr, &size_dia, &size_dep);
	if (!cache) {
		return;
	}

	// (If mode != FROMCACHE_DIRECT_MODE, the dependency file is created by gcc.)
	bool produce_dep_file =
		generating_dependencies && mode == FROMCACHE_DIRECT_MODE;

	int ret;
	if (!str_eq(output_obj, "/dev/null")) {
		x_unlink(output_obj);
		ret = write_file(data_obj, output_obj, size_obj);
	} else {
		ret = 0;
	}
	if (ret < 0) {
		cc_log("Problem creating %s from %s", output_obj, cached_key);
		failed();
	}

	if (produce_dep_file) {
		x_unlink(output_dep);
		ret = write_file(data_dep, output_dep, size_dep);
		if (ret < 0) {
			cc_log("Problem creating %s from %s", output_dep, cached_key);
			failed();
		}
	}
	if (output_dia) {
		x_unlink(output_dia);
		ret = write_file(data_dia, output_dia, size_dia);
		if (ret < 0) {
			cc_log("Problem creating %s from %s", output_dia, cached_key);
			failed();
		}
	}

	if (generating_dependencies && mode == FROMCACHE_CPP_MODE) {
		// Store the dependency file in the cache.
		//
		// TODO: What does this mean? The comment above seems out of sync with the
		// log and behavior.
		cc_log("Does not support non direct mode");
	}

	// Send the stderr, if any.
	safe_write(2, data_stderr, size_stderr);

	if (put_object_in_manifest) {
		update_manifest_file();
	}

	// Log the cache hit.
	switch (mode) {
	case FROMCACHE_DIRECT_MODE:
		cc_log("Succeeded getting cached result");
		stats_update(STATS_CACHEHIT_DIR);
		break;

	case FROMCACHE_CPP_MODE:
		cc_log("Succeeded getting cached result");
		stats_update(STATS_CACHEHIT_CPP);
		break;
	}

	// And exit with the right status code.
	x_exit(0);
}
#endif

// Find the real compiler. We just search the PATH to find an executable of the
// same name that isn't a link to ourselves.
static void
find_compiler(char **argv)
{
	// We might be being invoked like "ccache gcc -c foo.c".
	char *base = basename(argv[0]);
	if (same_executable_name(base, MYNAME)) {
		args_remove_first(orig_args);
		free(base);
		if (is_full_path(orig_args->argv[0])) {
			// A full path was given.
			return;
		}
		base = basename(orig_args->argv[0]);
	}

	// Support user override of the compiler.
	if (!str_eq(conf->compiler, "")) {
		base = conf->compiler;
	}

	char *compiler = find_executable(base, MYNAME);
	if (!compiler) {
		stats_update(STATS_COMPILER);
		fatal("Could not find compiler \"%s\" in PATH", base);
	}
	if (str_eq(compiler, argv[0])) {
		fatal("Recursive invocation (the name of the ccache binary must be \"%s\")",
		      MYNAME);
	}
	orig_args->argv[0] = compiler;
}

bool
is_precompiled_header(const char *path)
{
	return str_eq(get_extension(path), ".gch")
	       || str_eq(get_extension(path), ".pch")
	       || str_eq(get_extension(path), ".pth");
}

static bool
color_output_possible(void)
{
	const char *term_env = getenv("TERM");
	return isatty(STDERR_FILENO) && term_env && strcasecmp(term_env, "DUMB") != 0;
}

static bool
detect_pch(const char *option, const char *arg, bool *found_pch)
{
	struct stat st;

	// Try to be smart about detecting precompiled headers.
	char *pch_file = NULL;
	if (str_eq(option, "-include-pch") || str_eq(option, "-include-pth")) {
		if (stat(arg, &st) == 0) {
			cc_log("Detected use of precompiled header: %s", arg);
			pch_file = x_strdup(arg);
		}
	} else {
		char *gchpath = format("%s.gch", arg);
		if (stat(gchpath, &st) == 0) {
			cc_log("Detected use of precompiled header: %s", gchpath);
			pch_file = x_strdup(gchpath);
		} else {
			char *pchpath = format("%s.pch", arg);
			if (stat(pchpath, &st) == 0) {
				cc_log("Detected use of precompiled header: %s", pchpath);
				pch_file = x_strdup(pchpath);
			} else {
				// clang may use pretokenized headers.
				char *pthpath = format("%s.pth", arg);
				if (stat(pthpath, &st) == 0) {
					cc_log("Detected use of pretokenized header: %s", pthpath);
					pch_file = x_strdup(pthpath);
				}
				free(pthpath);
			}
			free(pchpath);
		}
		free(gchpath);
	}

	if (pch_file) {
		if (included_pch_file) {
			cc_log("Multiple precompiled headers used: %s and %s\n",
			       included_pch_file, pch_file);
			stats_update(STATS_ARGS);
			return false;
		}
		included_pch_file = pch_file;
		*found_pch = true;
	}
	return true;
}

// Process the compiler options into options suitable for passing to the
// preprocessor and the real compiler. The preprocessor options don't include
// -E; this is added later. Returns true on success, otherwise false.
bool
cc_process_args(struct args *args, struct args **preprocessor_args,
                struct args **compiler_args)
{
	bool found_c_opt = false;
	bool found_S_opt = false;
	bool found_pch = false;
	bool found_fpch_preprocess = false;
	const char *explicit_language = NULL; // As specified with -x.
	const char *file_language;            // As deduced from file extension.
	const char *actual_language;          // Language to actually use.
	const char *input_charset = NULL;
	// Is the dependency makefile name overridden with -MF?
	bool dependency_filename_specified = false;
	// Is the dependency makefile target name specified with -MT or -MQ?
	bool dependency_target_specified = false;
	// expanded_args is a copy of the original arguments given to the compiler
	// but with arguments from @file and similar constructs expanded. It's only
	// used as a temporary data structure to loop over.
	struct args *expanded_args = args_copy(args);
	// stripped_args essentially contains all original arguments except those
	// that only should be passed to the preprocessor (if run_second_cpp is
	// false) and except dependency options (like -MD and friends).
	struct args *stripped_args = args_init(0, NULL);
	// cpp_args contains arguments that were not added to stripped_args, i.e.
	// those that should only be passed to the preprocessor if run_second_cpp is
	// false. If run_second_cpp is true, they will be passed to the compiler as
	// well.
	struct args *cpp_args = args_init(0, NULL);
	// dep_args contains dependency options like -MD. They only passed to the
	// preprocessor, never to the compiler.
	struct args *dep_args = args_init(0, NULL);

	bool found_color_diagnostics = false;
	int debug_level = 0;
	const char *debug_argument = NULL;

	int argc = expanded_args->argc;
	char **argv = expanded_args->argv;
	args_add(stripped_args, argv[0]);

	bool result = true;
	for (int i = 1; i < argc; i++) {
		// The user knows best: just swallow the next arg.
		if (str_eq(argv[i], "--ccache-skip")) {
			i++;
			if (i == argc) {
				cc_log("--ccache-skip lacks an argument");
				result = false;
				goto out;
			}
			args_add(stripped_args, argv[i]);
			continue;
		}

		// Special case for -E.
		if (str_eq(argv[i], "-E")) {
			stats_update(STATS_PREPROCESSING);
			result = false;
			goto out;
		}

		// Handle "@file" argument.
		if (str_startswith(argv[i], "@") || str_startswith(argv[i], "-@")) {
			char *argpath = argv[i] + 1;

			if (argpath[-1] == '-') {
				++argpath;
			}
			struct args *file_args = args_init_from_gcc_atfile(argpath);
			if (!file_args) {
				cc_log("Couldn't read arg file %s", argpath);
				stats_update(STATS_ARGS);
				result = false;
				goto out;
			}

			args_insert(expanded_args, i, file_args, true);
			argc = expanded_args->argc;
			argv = expanded_args->argv;
			i--;
			continue;
		}

		// Handle cuda "-optf" and "--options-file" argument.
		if (str_eq(argv[i], "-optf") || str_eq(argv[i], "--options-file")) {
			if (i > argc) {
				cc_log("Expected argument after -optf/--options-file");
				stats_update(STATS_UNSUPPORTED);
				result = false;
				goto out;
			}
			++i;

			// Argument is a comma-separated list of files.
			char *str_start = argv[i];
			char *str_end = strchr(str_start, ',');
			int index = i + 1;

			if (!str_end) {
				str_end = str_start + strlen(str_start);
			}

			while (str_end) {
				*str_end = '\0';
				struct args *file_args = args_init_from_gcc_atfile(str_start);
				if (!file_args) {
					cc_log("Couldn't read cuda options file %s", str_start);
					stats_update(STATS_ARGS);
					result = false;
					goto out;
				}

				int new_index = file_args->argc + index;
				args_insert(expanded_args, index, file_args, false);
				index = new_index;
				str_start = str_end;
				str_end = strchr(str_start, ',');
			}

			argc = expanded_args->argc;
			argv = expanded_args->argv;
			continue;
		}

		// These are always too hard.
		if (compopt_too_hard(argv[i]) || str_startswith(argv[i], "-fdump-")) {
			cc_log("Compiler option %s is unsupported", argv[i]);
			stats_update(STATS_UNSUPPORTED);
			result = false;
			goto out;
		}

		// These are too hard in direct mode.
		if (conf->direct_mode && compopt_too_hard_for_direct_mode(argv[i])) {
			cc_log("Unsupported compiler option for direct mode: %s", argv[i]);
			conf->direct_mode = false;
		}

		// -Xarch_* options are too hard.
		if (str_startswith(argv[i], "-Xarch_")) {
			cc_log("Unsupported compiler option :%s", argv[i]);
			stats_update(STATS_UNSUPPORTED);
			result = false;
			goto out;
		}

		// Handle -arch options.
		if (str_eq(argv[i], "-arch")) {
			if (arch_args_size == MAX_ARCH_ARGS - 1) {
				cc_log("Too many -arch compiler options; ccache supports at most %d",
				       MAX_ARCH_ARGS);
				stats_update(STATS_UNSUPPORTED);
				result = false;
				goto out;
			}

			++i;
			arch_args[arch_args_size] = x_strdup(argv[i]); // It will leak.
			++arch_args_size;
			if (arch_args_size == 2) {
				conf->run_second_cpp = true;
			}
			continue;
		}

		if (str_eq(argv[i], "-fpch-preprocess")
		    || str_eq(argv[i], "-emit-pch")
		    || str_eq(argv[i], "-emit-pth")) {
			found_fpch_preprocess = true;
		}

		// We must have -c.
		if (str_eq(argv[i], "-c")) {
			found_c_opt = true;
			continue;
		}

		// -S changes the default extension.
		if (str_eq(argv[i], "-S")) {
			args_add(stripped_args, argv[i]);
			found_S_opt = true;
			continue;
		}

		// Special handling for -x: remember the last specified language before the
		// input file and strip all -x options from the arguments.
		if (str_eq(argv[i], "-x")) {
			if (i == argc-1) {
				cc_log("Missing argument to %s", argv[i]);
				stats_update(STATS_ARGS);
				result = false;
				goto out;
			}
			if (!input_file) {
				explicit_language = argv[i+1];
			}
			i++;
			continue;
		}
		if (str_startswith(argv[i], "-x")) {
			if (!input_file) {
				explicit_language = &argv[i][2];
			}
			continue;
		}

		// We need to work out where the output was meant to go.
		if (str_eq(argv[i], "-o")) {
			if (i == argc-1) {
				cc_log("Missing argument to %s", argv[i]);
				stats_update(STATS_ARGS);
				result = false;
				goto out;
			}
			output_obj = make_relative_path(x_strdup(argv[i+1]));
			i++;
			continue;
		}

		// Alternate form of -o with no space.
		if (str_startswith(argv[i], "-o")) {
			output_obj = make_relative_path(x_strdup(&argv[i][2]));
			continue;
		}

		if (str_eq(argv[i], "-gsplit-dwarf")) {
			cc_log("Enabling caching of dwarf files since -gsplit-dwarf is used");
			using_split_dwarf = true;
			args_add(stripped_args, argv[i]);
			continue;
		}
		if (str_startswith(argv[i], "-fdebug-prefix-map=")) {
			debug_prefix_map = x_strdup(argv[i] + 19);
			args_add(stripped_args, argv[i]);
			continue;
		}

		// Debugging is handled specially, so that we know if we can strip line
		// number info.
		if (str_startswith(argv[i], "-g")) {
			const char *pLevel = argv[i] + 2;
			if (str_startswith(argv[i], "-ggdb")) {
				pLevel = argv[i] + 5;
			} else if (str_startswith(argv[i], "-gstabs")) {
				pLevel = argv[i] + 7;
			} else if (str_startswith(argv[i], "-gcoff")) {
				pLevel = argv[i] + 6;
			} else if (str_startswith(argv[i], "-gxcoff")) {
				pLevel = argv[i] + 7;
			} else if (str_startswith(argv[i], "-gvms")) {
				pLevel = argv[i] + 5;
			}

			// Deduce level from argument, default is 2.
			int foundlevel = -1;
			if (pLevel[0] == '\0') {
				foundlevel = 2;
			} else if (pLevel[0] >= '0' && pLevel[0] <= '9') {
				foundlevel = atoi(pLevel);
			}

			if (foundlevel >= 0) {
				debug_level = foundlevel;
				debug_argument = argv[i];
				continue;
			}
		}

		// These options require special handling, because they behave differently
		// with gcc -E, when the output file is not specified.
		if (str_eq(argv[i], "-MD") || str_eq(argv[i], "-MMD")) {
			generating_dependencies = true;
			args_add(dep_args, argv[i]);
			continue;
		}
		if (str_startswith(argv[i], "-MF")) {
			dependency_filename_specified = true;
			free(output_dep);

			char *arg;
			bool separate_argument = (strlen(argv[i]) == 3);
			if (separate_argument) {
				// -MF arg
				if (i >= argc - 1) {
					cc_log("Missing argument to %s", argv[i]);
					stats_update(STATS_ARGS);
					result = false;
					goto out;
				}
				arg = argv[i + 1];
				i++;
			} else {
				// -MFarg
				arg = &argv[i][3];
			}
			output_dep = make_relative_path(x_strdup(arg));
			// Keep the format of the args the same.
			if (separate_argument) {
				args_add(dep_args, "-MF");
				args_add(dep_args, output_dep);
			} else {
				char *option = format("-MF%s", output_dep);
				args_add(dep_args, option);
				free(option);
			}
			continue;
		}
		if (str_startswith(argv[i], "-MQ") || str_startswith(argv[i], "-MT")) {
			dependency_target_specified = true;

			char *relpath;
			if (strlen(argv[i]) == 3) {
				// -MQ arg or -MT arg
				if (i >= argc - 1) {
					cc_log("Missing argument to %s", argv[i]);
					stats_update(STATS_ARGS);
					result = false;
					goto out;
				}
				args_add(dep_args, argv[i]);
				relpath = make_relative_path(x_strdup(argv[i + 1]));
				args_add(dep_args, relpath);
				free(relpath);
				i++;
			} else {
				char *arg_opt = x_strndup(argv[i], 3);
				relpath = make_relative_path(x_strdup(argv[i] + 3));
				char *option = format("%s%s", arg_opt, relpath);
				args_add(dep_args, option);
				free(arg_opt);
				free(relpath);
				free(option);
			}
			continue;
		}
		if (str_eq(argv[i], "-fprofile-arcs")) {
			profile_arcs = true;
			args_add(stripped_args, argv[i]);
			continue;
		}
		if (str_eq(argv[i], "-ftest-coverage")) {
			generating_coverage = true;
			args_add(stripped_args, argv[i]);
			continue;
		}
		if (str_eq(argv[i], "--coverage") // = -fprofile-arcs -ftest-coverage
		    || str_eq(argv[i], "-coverage")) { // Undocumented but still works.
			profile_arcs = true;
			generating_coverage = true;
			args_add(stripped_args, argv[i]);
			continue;
		}
		if (str_startswith(argv[i], "-fprofile-dir=")) {
			profile_dir = x_strdup(argv[i] + 14);
			args_add(stripped_args, argv[i]);
			continue;
		}
		if (str_startswith(argv[i], "--sysroot=")) {
			char *relpath = make_relative_path(x_strdup(argv[i] + 10));
			char *option = format("--sysroot=%s", relpath);
			args_add(stripped_args, option);
			free(relpath);
			free(option);
			continue;
		}
		if (str_startswith(argv[i], "-Wp,")) {
			if (str_eq(argv[i], "-Wp,-P")
			    || strstr(argv[i], ",-P,")
			    || str_endswith(argv[i], ",-P")) {
				// -P removes preprocessor information in such a way that the object
				// file from compiling the preprocessed file will not be equal to the
				// object file produced when compiling without ccache.
				cc_log("Too hard option -Wp,-P detected");
				stats_update(STATS_UNSUPPORTED);
				failed();
			} else if (str_startswith(argv[i], "-Wp,-MD,")
			           && !strchr(argv[i] + 8, ',')) {
				generating_dependencies = true;
				dependency_filename_specified = true;
				free(output_dep);
				output_dep = make_relative_path(x_strdup(argv[i] + 8));
				args_add(dep_args, argv[i]);
				continue;
			} else if (str_startswith(argv[i], "-Wp,-MMD,")
			           && !strchr(argv[i] + 9, ',')) {
				generating_dependencies = true;
				dependency_filename_specified = true;
				free(output_dep);
				output_dep = make_relative_path(x_strdup(argv[i] + 9));
				args_add(dep_args, argv[i]);
				continue;
			} else if (str_startswith(argv[i], "-Wp,-D")
			           && !strchr(argv[i] + 6, ',')) {
				// Treat it like -D.
				args_add(dep_args, argv[i] + 4);
				continue;
			} else if (conf->direct_mode) {
				// -Wp, can be used to pass too hard options to the preprocessor.
				// Hence, disable direct mode.
				cc_log("Unsupported compiler option for direct mode: %s", argv[i]);
				conf->direct_mode = false;
			}
		}
		if (str_eq(argv[i], "-MP")) {
			args_add(dep_args, argv[i]);
			continue;
		}

		// Input charset needs to be handled specially.
		if (str_startswith(argv[i], "-finput-charset=")) {
			input_charset = argv[i];
			continue;
		}

		if (str_eq(argv[i], "--serialize-diagnostics")) {
			if (i >= argc - 1) {
				cc_log("Missing argument to %s", argv[i]);
				stats_update(STATS_ARGS);
				result = false;
				goto out;
			}
			output_dia = make_relative_path(x_strdup(argv[i+1]));
			i++;
			continue;
		}

		if (str_startswith(argv[i], "-fprofile-")) {
			char *arg = x_strdup(argv[i]);
			const char *arg_profile_dir = strchr(argv[i], '=');
			if (arg_profile_dir) {
				// Convert to absolute path.
				char *dir = x_realpath(arg_profile_dir + 1);
				if (!dir) {
					// Directory doesn't exist.
					dir = x_strdup(arg_profile_dir + 1);
				}

				// We can get a better hit rate by using the real path here.
				free(arg);
				char *option = x_strndup(argv[i], arg_profile_dir - argv[i]);
				arg = format("%s=%s", option, dir);
				cc_log("Rewriting %s to %s", argv[i], arg);
				free(option);
				free(dir);
			}

			bool supported_profile_option = false;
			if (str_startswith(argv[i], "-fprofile-generate")
			    || str_eq(argv[i], "-fprofile-arcs")) {
				profile_generate = true;
				supported_profile_option = true;
			} else if (str_startswith(argv[i], "-fprofile-use")
			           || str_eq(argv[i], "-fbranch-probabilities")) {
				profile_use = true;
				supported_profile_option = true;
			} else if (str_eq(argv[i], "-fprofile-dir")) {
				supported_profile_option = true;
			}

			if (supported_profile_option) {
				args_add(stripped_args, arg);
				free(arg);

				// If the profile directory has already been set, give up... Hard to
				// know what the user means, and what the compiler will do.
				if (arg_profile_dir && profile_dir) {
					cc_log("Profile directory already set; giving up");
					result = false;
					goto out;
				} else if (arg_profile_dir) {
					cc_log("Setting profile directory to %s", profile_dir);
					profile_dir = x_strdup(arg_profile_dir);
				}
				continue;
			}
			cc_log("Unknown profile option: %s", argv[i]);
			free(arg);
		}

		if (str_eq(argv[i], "-fcolor-diagnostics")
		    || str_eq(argv[i], "-fno-color-diagnostics")
		    || str_eq(argv[i], "-fdiagnostics-color")
		    || str_eq(argv[i], "-fdiagnostics-color=always")
		    || str_eq(argv[i], "-fno-diagnostics-color")
		    || str_eq(argv[i], "-fdiagnostics-color=never")) {
			args_add(stripped_args, argv[i]);
			found_color_diagnostics = true;
			continue;
		}
		if (str_eq(argv[i], "-fdiagnostics-color=auto")) {
			if (color_output_possible()) {
				// Output is redirected, so color output must be forced.
				args_add(stripped_args, "-fdiagnostics-color=always");
				cc_log("Automatically forcing colors");
			} else {
				args_add(stripped_args, argv[i]);
			}
			found_color_diagnostics = true;
			continue;
		}

		// Options taking an argument that we may want to rewrite to relative paths
		// to get better hit rate. A secondary effect is that paths in the standard
		// error output produced by the compiler will be normalized.
		if (compopt_takes_path(argv[i])) {
			if (i == argc-1) {
				cc_log("Missing argument to %s", argv[i]);
				stats_update(STATS_ARGS);
				result = false;
				goto out;
			}

			if (!detect_pch(argv[i], argv[i+1], &found_pch)) {
				result = false;
				goto out;
			}

			char *relpath = make_relative_path(x_strdup(argv[i+1]));
			if (compopt_affects_cpp(argv[i])) {
				args_add(cpp_args, argv[i]);
				args_add(cpp_args, relpath);
			} else {
				args_add(stripped_args, argv[i]);
				args_add(stripped_args, relpath);
			}
			free(relpath);

			i++;
			continue;
		}

		// Same as above but options with concatenated argument beginning with a
		// slash.
		if (argv[i][0] == '-') {
			char *slash_pos = strchr(argv[i], '/');
			if (slash_pos) {
				char *option = x_strndup(argv[i], slash_pos - argv[i]);
				if (compopt_takes_concat_arg(option) && compopt_takes_path(option)) {
					char *relpath = make_relative_path(x_strdup(slash_pos));
					char *new_option = format("%s%s", option, relpath);
					if (compopt_affects_cpp(option)) {
						args_add(cpp_args, new_option);
					} else {
						args_add(stripped_args, new_option);
					}
					free(new_option);
					free(relpath);
					free(option);
					continue;
				} else {
					free(option);
				}
			}
		}

		// Options that take an argument.
		if (compopt_takes_arg(argv[i])) {
			if (i == argc-1) {
				cc_log("Missing argument to %s", argv[i]);
				stats_update(STATS_ARGS);
				result = false;
				goto out;
			}

			if (compopt_affects_cpp(argv[i])) {
				args_add(cpp_args, argv[i]);
				args_add(cpp_args, argv[i+1]);
			} else {
				args_add(stripped_args, argv[i]);
				args_add(stripped_args, argv[i+1]);
			}

			i++;
			continue;
		}

		// Other options.
		if (argv[i][0] == '-') {
			if (compopt_affects_cpp(argv[i])
			    || compopt_prefix_affects_cpp(argv[i])) {
				args_add(cpp_args, argv[i]);
			} else {
				args_add(stripped_args, argv[i]);
			}
			continue;
		}

		// If an argument isn't a plain file then assume its an option, not an
		// input file. This allows us to cope better with unusual compiler options.
		struct stat st;
		if (stat(argv[i], &st) != 0 || !S_ISREG(st.st_mode)) {
			cc_log("%s is not a regular file, not considering as input file",
			       argv[i]);
			args_add(stripped_args, argv[i]);
			continue;
		}

		if (input_file) {
			if (language_for_file(argv[i])) {
				cc_log("Multiple input files: %s and %s", input_file, argv[i]);
				stats_update(STATS_MULTIPLE);
			} else if (!found_c_opt) {
				cc_log("Called for link with %s", argv[i]);
				if (strstr(argv[i], "conftest.")) {
					stats_update(STATS_CONFTEST);
				} else {
					stats_update(STATS_LINK);
				}
			} else {
				cc_log("Unsupported source extension: %s", argv[i]);
				stats_update(STATS_SOURCELANG);
			}
			result = false;
			goto out;
		}

		// The source code file path gets put into the notes.
		if (generating_coverage) {
			input_file = x_strdup(argv[i]);
			continue;
		}

		if (is_symlink(argv[i])) {
			// Don't rewrite source file path if it's a symlink since
			// make_relative_path resolves symlinks using realpath(3) and this leads
			// to potentially choosing incorrect relative header files. See the
			// "symlink to source file" test.
			input_file = x_strdup(argv[i]);
		} else {
			// Rewrite to relative to increase hit rate.
			input_file = make_relative_path(x_strdup(argv[i]));
		}
	} // for

	if (debug_level > 0) {
		generating_debuginfo = true;
		args_add(stripped_args, debug_argument);
		if (conf->unify) {
			cc_log("%s used; disabling unify mode", debug_argument);
			conf->unify = false;
		}
		if (debug_level >= 3 && !conf->run_second_cpp) {
			cc_log("%s used; not compiling preprocessed code", debug_argument);
			conf->run_second_cpp = true;
		}
	}

	if (found_S_opt) {
		// Even if -gsplit-dwarf is given, the .dwo file is not generated when -S
		// is also given.
		using_split_dwarf = false;
		cc_log("Disabling caching of dwarf files since -S is used");
	}

	if (!input_file) {
		cc_log("No input file found");
		stats_update(STATS_NOINPUT);
		result = false;
		goto out;
	}

	if (found_pch || found_fpch_preprocess) {
		using_precompiled_header = true;
		if (!(conf->sloppiness & SLOPPY_TIME_MACROS)) {
			cc_log("You have to specify \"time_macros\" sloppiness when using"
			       " precompiled headers to get direct hits");
			cc_log("Disabling direct mode");
			stats_update(STATS_CANTUSEPCH);
			result = false;
			goto out;
		}
	}

	if (explicit_language && str_eq(explicit_language, "none")) {
		explicit_language = NULL;
	}
	file_language = language_for_file(input_file);
	if (explicit_language) {
		if (!language_is_supported(explicit_language)) {
			cc_log("Unsupported language: %s", explicit_language);
			stats_update(STATS_SOURCELANG);
			result = false;
			goto out;
		}
		actual_language = explicit_language;
	} else {
		actual_language = file_language;
	}

	output_is_precompiled_header =
	  actual_language && strstr(actual_language, "-header");

	if (output_is_precompiled_header
	    && !(conf->sloppiness & SLOPPY_PCH_DEFINES)) {
		cc_log("You have to specify \"pch_defines,time_macros\" sloppiness when"
		       " creating precompiled headers");
		stats_update(STATS_CANTUSEPCH);
		result = false;
		goto out;
	}

	if (!found_c_opt && !found_S_opt) {
		if (output_is_precompiled_header) {
			args_add(stripped_args, "-c");
		} else {
			cc_log("No -c option found");
			// I find that having a separate statistic for autoconf tests is useful,
			// as they are the dominant form of "called for link" in many cases.
			if (strstr(input_file, "conftest.")) {
				stats_update(STATS_CONFTEST);
			} else {
				stats_update(STATS_LINK);
			}
			result = false;
			goto out;
		}
	}

	if (!actual_language) {
		cc_log("Unsupported source extension: %s", input_file);
		stats_update(STATS_SOURCELANG);
		result = false;
		goto out;
	}

	direct_i_file = language_is_preprocessed(actual_language);

	if (output_is_precompiled_header && !conf->run_second_cpp) {
		// It doesn't work to create the .gch from preprocessed source.
		cc_log("Creating precompiled header; not compiling preprocessed code");
		conf->run_second_cpp = true;
	}

	if (str_eq(conf->cpp_extension, "")) {
		const char *p_language = p_language_for_language(actual_language);
		free(conf->cpp_extension);
		conf->cpp_extension = x_strdup(extension_for_language(p_language) + 1);
	}

	// Don't try to second guess the compilers heuristics for stdout handling.
	if (output_obj && str_eq(output_obj, "-")) {
		stats_update(STATS_OUTSTDOUT);
		cc_log("Output file is -");
		result = false;
		goto out;
	}

	if (!output_obj) {
		if (output_is_precompiled_header) {
			output_obj = format("%s.gch", input_file);
		} else {
			output_obj = basename(input_file);
			char *p = strrchr(output_obj, '.');
			if (!p || !p[1]) {
				cc_log("Badly formed object filename");
				stats_update(STATS_ARGS);
				result = false;
				goto out;
			}
			p[1] = found_S_opt ? 's' : 'o';
			p[2] = 0;
		}
	}

	if (using_split_dwarf) {
		char *p = strrchr(output_obj, '.');
		if (!p || !p[1]) {
			cc_log("Badly formed object filename");
			stats_update(STATS_ARGS);
			result = false;
			goto out;
		}

		char *base_name = remove_extension(output_obj);
		output_dwo = format("%s.dwo", base_name);
		free(base_name);
	}

	// Cope with -o /dev/null.
	struct stat st;
	if (!str_eq(output_obj, "/dev/null")
	    && stat(output_obj, &st) == 0
	    && !S_ISREG(st.st_mode)) {
		cc_log("Not a regular file: %s", output_obj);
		stats_update(STATS_DEVICE);
		result = false;
		goto out;
	}

	// Some options shouldn't be passed to the real compiler when it compiles
	// preprocessed code:
	//
	// -finput-charset=XXX (otherwise conversion happens twice)
	// -x XXX (otherwise the wrong language is selected)
	if (input_charset) {
		args_add(cpp_args, input_charset);
	}
	if (found_pch) {
		args_add(cpp_args, "-fpch-preprocess");
	}
	if (explicit_language) {
		args_add(cpp_args, "-x");
		args_add(cpp_args, explicit_language);
	}

	// Since output is redirected, compilers will not color their output by
	// default, so force it explicitly if it would be otherwise done.
	if (!found_color_diagnostics && color_output_possible()) {
		if (compiler_is_clang(args)) {
			if (!str_eq(actual_language, "assembler")) {
				args_add(stripped_args, "-fcolor-diagnostics");
				cc_log("Automatically enabling colors");
			}
		} else if (compiler_is_gcc(args)) {
			// GCC has it since 4.9, but that'd require detecting what GCC version is
			// used for the actual compile. However it requires also GCC_COLORS to be
			// set (and not empty), so use that for detecting if GCC would use
			// colors.
			if (getenv("GCC_COLORS") && getenv("GCC_COLORS")[0] != '\0') {
				args_add(stripped_args, "-fdiagnostics-color");
				cc_log("Automatically enabling colors");
			}
		}
	}

	// Add flags for dependency generation only to the preprocessor command line.
	if (generating_dependencies) {
		if (!dependency_filename_specified) {
			char *base_name = remove_extension(output_obj);
			char *default_depfile_name = format("%s.d", base_name);
			free(base_name);
			args_add(dep_args, "-MF");
			args_add(dep_args, default_depfile_name);
			output_dep = make_relative_path(x_strdup(default_depfile_name));
		}

		if (!dependency_target_specified) {
			args_add(dep_args, "-MQ");
			args_add(dep_args, output_obj);
		}
	}
	if (generating_coverage) {
		char *base_name = remove_extension(output_obj);
		char *default_covfile_name = format("%s.gcno", base_name);
		free(base_name);
		output_cov = make_relative_path(x_strdup(default_covfile_name));
	}

	*compiler_args = args_copy(stripped_args);
	if (conf->run_second_cpp) {
		args_extend(*compiler_args, cpp_args);
	} else if (explicit_language) {
		// Workaround for a bug in Apple's patched distcc -- it doesn't properly
		// reset the language specified with -x, so if -x is given, we have to
		// specify the preprocessed language explicitly.
		args_add(*compiler_args, "-x");
		args_add(*compiler_args, p_language_for_language(explicit_language));
	}

	if (found_c_opt) {
		args_add(*compiler_args, "-c");
	}

	for (size_t i = 0; i < arch_args_size; ++i) {
		args_add(*compiler_args, "-arch");
		args_add(*compiler_args, arch_args[i]);
	}

	// Only pass dependency arguments to the preprocesor since Intel's C++
	// compiler doesn't produce a correct .d file when compiling preprocessed
	// source.
	args_extend(cpp_args, dep_args);

	*preprocessor_args = args_copy(stripped_args);
	args_extend(*preprocessor_args, cpp_args);

out:
	args_free(expanded_args);
	args_free(stripped_args);
	args_free(dep_args);
	args_free(cpp_args);
	return result;
}

static void
create_initial_config_file(struct conf *conf, const char *path)
{
	if (create_parent_dirs(path) != 0) {
		return;
	}

	unsigned max_files;
	uint64_t max_size;
	char *stats_dir = format("%s/0", conf->cache_dir);
	struct stat st;
	if (stat(stats_dir, &st) == 0) {
		stats_get_obsolete_limits(stats_dir, &max_files, &max_size);
		// STATS_MAXFILES and STATS_MAXSIZE was stored for each top directory.
		max_files *= 16;
		max_size *= 16;
	} else {
		max_files = 0;
		max_size = conf->max_size;
	}
	free(stats_dir);

	FILE *f = fopen(path, "w");
	if (!f) {
		return;
	}
	if (max_files != 0) {
		fprintf(f, "max_files = %u\n", max_files);
		conf->max_files = max_files;
	}
	if (max_size != 0) {
		char *size = format_parsable_size_with_suffix(max_size);
		fprintf(f, "max_size = %s\n", size);
		free(size);
		conf->max_size = max_size;
	}
	fclose(f);
}

// Read config file(s), populate variables, create configuration file in cache
// directory if missing, etc.
static void
initialize(void)
{
	conf_free(conf);
	conf = conf_create();

	char *errmsg;
	struct stat st;
	char *p = getenv("CCACHE_CONFIGPATH");
	if (p) {
		primary_config_path = x_strdup(p);
	} else {
		secondary_config_path = format("%s/ccache.conf", TO_STRING(SYSCONFDIR));
		if (!conf_read(conf, secondary_config_path, &errmsg)) {
			if (stat(secondary_config_path, &st) == 0) {
				fatal("%s", errmsg);
			}
			// Missing config file in SYSCONFDIR is OK.
			free(errmsg);
		}

		if (str_eq(conf->cache_dir, "")) {
			fatal("configuration setting \"cache_dir\" must not be the empty string");
		}
		if ((p = getenv("CCACHE_DIR"))) {
			free(conf->cache_dir);
			conf->cache_dir = strdup(p);
		}
		if (str_eq(conf->cache_dir, "")) {
			fatal("CCACHE_DIR must not be the empty string");
		}

		primary_config_path = format("%s/ccache.conf", conf->cache_dir);
	}

	bool should_create_initial_config = false;
	if (!conf_read(conf, primary_config_path, &errmsg)) {
		if (stat(primary_config_path, &st) == 0) {
			fatal("%s", errmsg);
		}
		should_create_initial_config = true;
	}

	if (!conf_update_from_environment(conf, &errmsg)) {
		fatal("%s", errmsg);
	}

	if (conf->disable) {
		should_create_initial_config = false;
	}

	if (should_create_initial_config) {
		create_initial_config_file(conf, primary_config_path);
	}

	from_cache = from_fscache;
	to_cache = to_fscache;

#ifdef HAVE_LIBMEMCACHED
<<<<<<< HEAD
	if (!str_eq(conf->memcached_conf, "")) {
		memccached_init(conf->memcached_conf);

		if (conf->memcached_only) {
			from_cache = from_memcached;
			to_cache = to_memcached;
		}
	}
#endif

=======
	if (strlen(conf->memcached_conf) > 0) {
		memccached_init(conf->memcached_conf);
	}

	if (conf->memcached_only) {
		from_cache = from_memcached;
		to_cache = to_memcached;
	}
#endif
>>>>>>> 3ab97f30
	exitfn_init();
	exitfn_add_nullary(stats_flush);
	exitfn_add_nullary(clean_up_pending_tmp_files);

	cc_log("=== CCACHE %s STARTED =========================================",
	       CCACHE_VERSION);

	if (conf->umask != UINT_MAX) {
		umask(conf->umask);
	}
}

// Reset the global state. Used by the test suite.
void
cc_reset(void)
{
	conf_free(conf); conf = NULL;
	free(primary_config_path); primary_config_path = NULL;
	free(secondary_config_path); secondary_config_path = NULL;
	free(current_working_dir); current_working_dir = NULL;
	free(debug_prefix_map); debug_prefix_map = NULL;
	free(profile_dir); profile_dir = NULL;
	free(included_pch_file); included_pch_file = NULL;
	args_free(orig_args); orig_args = NULL;
	free(input_file); input_file = NULL;
	free(output_obj); output_obj = NULL;
	free(output_dwo); output_dwo = NULL;
	free(output_dep); output_dep = NULL;
	free(output_cov); output_cov = NULL;
	free(output_dia); output_dia = NULL;
	free(cached_key); cached_key = NULL;
	free(cached_obj_hash); cached_obj_hash = NULL;
	free(cached_obj); cached_obj = NULL;
	free(cached_dwo); cached_dwo = NULL;
	free(cached_stderr); cached_stderr = NULL;
	free(cached_dep); cached_dep = NULL;
	free(cached_cov); cached_cov = NULL;
	free(cached_dia); cached_dia = NULL;
<<<<<<< HEAD
	free(manifest_key); manifest_key = NULL;
=======
	free(manifest_name); manifest_name = NULL;
>>>>>>> 3ab97f30
	free(manifest_path); manifest_path = NULL;
	time_of_compilation = 0;
	for (size_t i = 0; i < ignore_headers_len; i++) {
		free(ignore_headers[i]);
		ignore_headers[i] = NULL;
	}
	free(ignore_headers); ignore_headers = NULL;
	ignore_headers_len = 0;
	if (included_files) {
		hashtable_destroy(included_files, 1); included_files = NULL;
	}
	has_absolute_include_headers = false;
	generating_debuginfo = false;
	generating_dependencies = false;
	generating_coverage = false;
	profile_arcs = false;
	free(profile_dir); profile_dir = NULL;
	i_tmpfile = NULL;
	direct_i_file = false;
	free(cpp_stderr); cpp_stderr = NULL;
	free(stats_file); stats_file = NULL;
	output_is_precompiled_header = false;

#ifdef HAVE_LIBMEMCACHED
	memccached_release();
#endif

	conf = conf_create();
	using_split_dwarf = false;
}

// Make a copy of stderr that will not be cached, so things like distcc can
// send networking errors to it.
static void
setup_uncached_err(void)
{
	int uncached_fd = dup(2);
	if (uncached_fd == -1) {
		cc_log("dup(2) failed: %s", strerror(errno));
		failed();
	}

	// Leak a pointer to the environment.
	char *buf = format("UNCACHED_ERR_FD=%d", uncached_fd);
	if (putenv(buf) == -1) {
		cc_log("putenv failed: %s", strerror(errno));
		failed();
	}
}

static void
configuration_logger(const char *descr, const char *origin, void *context)
{
	(void)context;
	cc_bulklog("Config: (%s) %s", origin, descr);
}

// The main ccache driver function.
static void
ccache(int argc, char *argv[])
{
#ifndef _WIN32
	set_up_signal_handlers();
#endif

	orig_args = args_init(argc, argv);

	initialize();
	find_compiler(argv);

	if (str_eq(conf->temporary_dir, "")) {
		clean_up_internal_tempdir();
	}

	if (!str_eq(conf->log_file, "")) {
		conf_print_items(conf, configuration_logger, NULL);
	}

	if (conf->disable) {
		cc_log("ccache is disabled");
		failed();
	}

	setup_uncached_err();

	cc_log_argv("Command line: ", argv);
	cc_log("Hostname: %s", get_hostname());
	cc_log("Working directory: %s", get_current_working_dir());

	if (conf->unify) {
		cc_log("Direct mode disabled because unify mode is enabled");
		conf->direct_mode = false;
	}

	// Arguments (except -E) to send to the preprocessor.
	struct args *preprocessor_args;
	// Arguments to send to the real compiler.
	struct args *compiler_args;
	if (!cc_process_args(orig_args, &preprocessor_args, &compiler_args)) {
		failed();
	}

	cc_log("Source file: %s", input_file);
	if (generating_dependencies) {
		cc_log("Dependency file: %s", output_dep);
	}
	if (generating_coverage) {
		cc_log("Coverage file: %s", output_cov);
	}
	if (output_dia) {
		cc_log("Diagnostic file: %s", output_dia);
	}

	if (using_split_dwarf) {
		if (!generating_dependencies) {
			assert(output_dwo);
		}
	} else {
		assert(!output_dwo);
	}

	if (output_dwo) {
		cc_log("Split dwarf file: %s", output_dwo);
	}

	cc_log("Object file: %s", output_obj);

	struct mdfour common_hash;
	hash_start(&common_hash);
	calculate_common_hash(preprocessor_args, &common_hash);

	// Try to find the hash using the manifest.
	struct mdfour direct_hash = common_hash;
	bool put_object_in_manifest = false;
	struct file_hash *object_hash = NULL;
	struct file_hash *object_hash_from_manifest = NULL;
	if (conf->direct_mode) {
		cc_log("Trying direct lookup");
		object_hash = calculate_object_hash(preprocessor_args, &direct_hash, 1);
		if (object_hash) {
			update_cached_result_globals(object_hash);

			// If we can return from cache at this point then do so.
			from_cache(FROMCACHE_DIRECT_MODE, 0);

			// Wasn't able to return from cache at this point. However, the object
			// was already found in manifest, so don't readd it later.
			put_object_in_manifest = false;

			object_hash_from_manifest = object_hash;
		} else {
			// Add object to manifest later.
			put_object_in_manifest = true;
		}
	}

	if (conf->read_only_direct) {
		cc_log("Read-only direct mode; running real compiler");
		failed();
	}

	// Find the hash using the preprocessed output. Also updates included_files.
	struct mdfour cpp_hash = common_hash;
	object_hash = calculate_object_hash(preprocessor_args, &cpp_hash, 0);
	if (!object_hash) {
		fatal("internal error: object hash from cpp returned NULL");
	}
	update_cached_result_globals(object_hash);

	if (object_hash_from_manifest
	    && !file_hashes_equal(object_hash_from_manifest, object_hash)) {
		// The hash from manifest differs from the hash of the preprocessor output.
		// This could be because:
		//
		// - The preprocessor produces different output for the same input (not
		//   likely).
		// - There's a bug in ccache (maybe incorrect handling of compiler
		//   arguments).
		// - The user has used a different CCACHE_BASEDIR (most likely).
		//
		// The best thing here would probably be to remove the hash entry from the
		// manifest. For now, we use a simpler method: just remove the manifest
		// file.
		cc_log("Hash from manifest doesn't match preprocessor output");
		cc_log("Likely reason: different CCACHE_BASEDIRs used");
		cc_log("Removing manifest as a safety measure");
		x_unlink(manifest_path);

		put_object_in_manifest = true;
	}

<<<<<<< HEAD
	// Don't hit memcached twice.
=======
	/* don't hit memcached twice */
>>>>>>> 3ab97f30
	if (conf->memcached_only && object_hash_from_manifest
	    && file_hashes_equal(object_hash_from_manifest, object_hash)) {
		cc_log("Already searched for %s", cached_key);
	} else {
<<<<<<< HEAD
		// If we can return from cache at this point then do.
=======
		/* if we can return from cache at this point then do */
>>>>>>> 3ab97f30
		from_cache(FROMCACHE_CPP_MODE, put_object_in_manifest);
	}

	if (conf->read_only) {
		cc_log("Read-only mode; running real compiler");
		failed();
	}

	add_prefix(compiler_args, conf->prefix_command);

	// Run real compiler, sending output to cache.
	to_cache(compiler_args);

	x_exit(0);
}

static void
configuration_printer(const char *descr, const char *origin, void *context)
{
	assert(context);
	fprintf(context, "(%s) %s\n", origin, descr);
}

// The main program when not doing a compile.
static int
ccache_main_options(int argc, char *argv[])
{
	enum longopts {
		DUMP_MANIFEST
	};
	static const struct option options[] = {
		{"cleanup",       no_argument,       0, 'c'},
		{"clear",         no_argument,       0, 'C'},
		{"dump-manifest", required_argument, 0, DUMP_MANIFEST},
		{"help",          no_argument,       0, 'h'},
		{"max-files",     required_argument, 0, 'F'},
		{"max-size",      required_argument, 0, 'M'},
		{"set-config",    required_argument, 0, 'o'},
		{"print-config",  no_argument,       0, 'p'},
		{"show-stats",    no_argument,       0, 's'},
		{"version",       no_argument,       0, 'V'},
		{"zero-stats",    no_argument,       0, 'z'},
		{0, 0, 0, 0}
	};

	int c;
	while ((c = getopt_long(argc, argv, "cChF:M:o:psVz", options, NULL)) != -1) {
		switch (c) {
		case DUMP_MANIFEST:
			manifest_dump(optarg, stdout);
			break;

		case 'c': // --cleanup
			initialize();
			cleanup_all(conf);
			printf("Cleaned cache\n");
			break;

		case 'C': // --clear
			initialize();
			wipe_all(conf);
			printf("Cleared cache\n");
			break;

		case 'h': // --help
			fputs(USAGE_TEXT, stdout);
			x_exit(0);

		case 'F': // --max-files
		{
			initialize();
			char *errmsg;
			if (conf_set_value_in_file(primary_config_path, "max_files", optarg,
			                           &errmsg)) {
				unsigned files = atoi(optarg);
				if (files == 0) {
					printf("Unset cache file limit\n");
				} else {
					printf("Set cache file limit to %u\n", files);
				}
			} else {
				fatal("could not set cache file limit: %s", errmsg);
			}
		}
		break;

		case 'M': // --max-size
		{
			initialize();
			uint64_t size;
			if (!parse_size_with_suffix(optarg, &size)) {
				fatal("invalid size: %s", optarg);
			}
			char *errmsg;
			if (conf_set_value_in_file(primary_config_path, "max_size", optarg,
			                           &errmsg)) {
				if (size == 0) {
					printf("Unset cache size limit\n");
				} else {
					char *s = format_human_readable_size(size);
					printf("Set cache size limit to %s\n", s);
					free(s);
				}
			} else {
				fatal("could not set cache size limit: %s", errmsg);
			}
		}
		break;

		case 'o': // --set-config
		{
			initialize();
			char *p = strchr(optarg, '=');
			if (!p) {
				fatal("missing equal sign in \"%s\"", optarg);
			}
			char *key = x_strndup(optarg, p - optarg);
			char *value = p + 1;
			char *errmsg;
			if (!conf_set_value_in_file(primary_config_path, key, value, &errmsg)) {
				fatal("%s", errmsg);
			}
			free(key);
		}
		break;

		case 'p': // --print-config
			initialize();
			conf_print_items(conf, configuration_printer, stdout);
			break;

		case 's': // --show-stats
			initialize();
			stats_summary(conf);
			break;

		case 'V': // --version
			fprintf(stdout, VERSION_TEXT, CCACHE_VERSION);
			x_exit(0);

		case 'z': // --zero-stats
			initialize();
			stats_zero();
			printf("Statistics cleared\n");
			break;

		default:
			fputs(USAGE_TEXT, stderr);
			x_exit(1);
		}
	}

	return 0;
}

int
ccache_main(int argc, char *argv[])
{
	// Check if we are being invoked as "ccache".
	char *program_name = basename(argv[0]);
	if (same_executable_name(program_name, MYNAME)) {
		if (argc < 2) {
			fputs(USAGE_TEXT, stderr);
			x_exit(1);
		}
		// If the first argument isn't an option, then assume we are being passed a
		// compiler name and options.
		if (argv[1][0] == '-') {
			return ccache_main_options(argc, argv);
		}
	}
	free(program_name);

	ccache(argc, argv);
	return 1;
}<|MERGE_RESOLUTION|>--- conflicted
+++ resolved
@@ -108,7 +108,6 @@
 // Split dwarf information (GCC 4.8 andup). Contains pathname if not NULL.
 static char *output_dwo = NULL;
 
-<<<<<<< HEAD
 // Array for storing -arch options.
 #define MAX_ARCH_ARGS 10
 static size_t arch_args_size = 0;
@@ -116,15 +115,6 @@
 
 // Name (represented as a struct file_hash) of the file containing the cached
 // object code.
-=======
-/* the cached key */
-static char *cached_key;
-
-/*
- * Name (represented as a struct file_hash) of the file containing the cached
- * object code.
- */
->>>>>>> 3ab97f30
 static struct file_hash *cached_obj_hash;
 
 // Key of the cached objects (.o, .stderr, etc.) as a hexstring representation
@@ -143,22 +133,12 @@
 // (cachedir/a/b/cdef[...]-size.d).
 static char *cached_dep;
 
-<<<<<<< HEAD
 // The manifest key as a hexstring.
 static char *manifest_key;
 
 // Full path to the file containing the coverage information
 // (cachedir/a/b/cdef[...]-size.gcno).
 
-=======
-/* the manifest key */
-static char *manifest_name;
-
-/*
- * Full path to the file containing the coverage information
- * (cachedir/a/b/cdef[...]-size.gcno).
- */
->>>>>>> 3ab97f30
 static char *cached_cov;
 
 // Full path to the file containing the diagnostic information (for clang)
@@ -999,7 +979,6 @@
 }
 
 #ifdef HAVE_LIBMEMCACHED
-<<<<<<< HEAD
 // Copy data to the cache.
 static void
 put_data_in_cache(void *data, size_t size, const char *dest)
@@ -1009,19 +988,6 @@
 
 	// Already compressed (in cache).
 	int ret = write_file(data, dest, size);
-=======
-/* Copy data to the cache. */
-static void
-put_data_in_cache(void *data, size_t size, const char *dest)
-{
-	int ret;
-
-	assert(!conf->read_only);
-	assert(!conf->read_only_direct);
-
-	/* already compressed (in cache) */
-	ret = write_file(data, dest, size);
->>>>>>> 3ab97f30
 	if (ret != 0) {
 		cc_log("Failed to write to %s: %s", dest, strerror(errno));
 		stats_update(STATS_ERROR);
@@ -1032,11 +998,7 @@
 }
 #endif
 
-<<<<<<< HEAD
 // Copy or link a file from the cache.
-=======
-/* Copy or link a file from the cache. */
->>>>>>> 3ab97f30
 static void
 get_file_from_cache(const char *source, const char *dest)
 {
@@ -1090,16 +1052,6 @@
 // Create or update the manifest file.
 void update_manifest_file(void)
 {
-<<<<<<< HEAD
-=======
-	struct stat st;
-	size_t old_size = 0; /* in bytes */
-#ifdef HAVE_LIBMEMCACHED
-	char *data;
-	size_t size;
-#endif
-
->>>>>>> 3ab97f30
 	if (!conf->direct_mode
 	    || !included_files
 	    || conf->read_only
@@ -1118,7 +1070,6 @@
 		if (x_stat(manifest_path, &st) == 0) {
 			stats_update_size(file_size(&st) - old_size, old_size == 0 ? 1 : 0);
 #if HAVE_LIBMEMCACHED
-<<<<<<< HEAD
 			char *data;
 			size_t size;
 			if (!str_eq(conf->memcached_conf, "")
@@ -1126,12 +1077,6 @@
 			    && read_file(manifest_path, st.st_size, &data, &size)) {
 				cc_log("Storing %s in memcached", manifest_key);
 				memccached_raw_set(manifest_key, data, size);
-=======
-			if (strlen(conf->memcached_conf) > 0 && !conf->read_only_memcached &&
-			    read_file(manifest_path, st.st_size, &data, &size)) {
-				cc_log("Storing %s in memcached", manifest_name);
-				memccached_raw_set(manifest_name, data, size);
->>>>>>> 3ab97f30
 				free(data);
 			}
 #endif
@@ -1145,26 +1090,10 @@
 static void
 to_fscache(struct args *args)
 {
-<<<<<<< HEAD
 	char *tmp_stdout = format("%s.tmp.stdout", cached_obj);
 	int tmp_stdout_fd = create_tmp_fd(&tmp_stdout);
 	char *tmp_stderr = format("%s.tmp.stderr", cached_obj);
 	int tmp_stderr_fd = create_tmp_fd(&tmp_stderr);
-=======
-	char *tmp_stdout, *tmp_stderr, *tmp_cov;
-	char *tmp_dwo = NULL;
-#ifdef HAVE_LIBMEMCACHED
-	char *data_obj, *data_stderr, *data_dia, *data_dep;
-	size_t size_obj, size_stderr, size_dia, size_dep;
-#endif
-	struct stat st;
-	int status, tmp_stdout_fd, tmp_stderr_fd;
-
-	tmp_stdout = format("%s.tmp.stdout", cached_obj);
-	tmp_stdout_fd = create_tmp_fd(&tmp_stdout);
-	tmp_stderr = format("%s.tmp.stderr", cached_obj);
-	tmp_stderr_fd = create_tmp_fd(&tmp_stderr);
->>>>>>> 3ab97f30
 
 	char *tmp_cov;
 	if (generating_coverage) {
@@ -1417,7 +1346,6 @@
 	}
 
 #ifdef HAVE_LIBMEMCACHED
-<<<<<<< HEAD
 	if (!str_eq(conf->memcached_conf, "")
 	    && !conf->read_only_memcached
 	    && !using_split_dwarf // No support for the dwo files just yet.
@@ -1432,12 +1360,6 @@
 		size_t size_stderr;
 		size_t size_dia;
 		size_t size_dep;
-=======
-	if (strlen(conf->memcached_conf) > 0 && !conf->read_only_memcached &&
-	    !using_split_dwarf && /* no support for the dwo files just yet */
-	    !generating_coverage) { /* coverage refers to local paths anyway */
-		cc_log("Storing %s in memcached", cached_key);
->>>>>>> 3ab97f30
 		if (!read_file(cached_obj, 0, &data_obj, &size_obj)) {
 			data_obj = NULL;
 			size_obj = 0;
@@ -1467,12 +1389,8 @@
 		free(data_dep);
 	}
 #endif
-<<<<<<< HEAD
 
 	// Everything OK.
-=======
-	/* Everything OK. */
->>>>>>> 3ab97f30
 	send_cached_stderr();
 	update_manifest_file();
 
@@ -1483,31 +1401,12 @@
 }
 
 #ifdef HAVE_LIBMEMCACHED
-<<<<<<< HEAD
 // Run the real compiler and put the result in cache.
 //
 // TODO: Too much code duplication between to_fscache and to_memcached.
 static void
 to_memcached(struct args *args)
 {
-=======
-/* run the real compiler and put the result in cache */
-static void
-to_memcached(struct args *args)
-{
-	const char *tmp_dir = temp_dir();
-	char *tmp_stdout, *tmp_stderr;
-	char *stderr_d, *obj_d, *dia_d = NULL, *dep_d = NULL;
-	size_t stderr_l = 0,  obj_l = 0,  dia_l = 0, dep_l = 0;
-	struct stat st;
-	int status, tmp_stdout_fd, tmp_stderr_fd;
-
-	tmp_stdout = format("%s/%s.tmp.stdout.%s", tmp_dir, cached_obj, tmp_string());
-	tmp_stdout_fd = create_tmp_fd(&tmp_stdout);
-	tmp_stderr = format("%s/%s.tmp.stderr.%s", tmp_dir, cached_obj, tmp_string());
-	tmp_stderr_fd = create_tmp_fd(&tmp_stderr);
-
->>>>>>> 3ab97f30
 	if (generating_coverage) {
 		cc_log("No memcached support for coverage yet");
 		failed();
@@ -1517,7 +1416,6 @@
 		failed();
 	}
 
-<<<<<<< HEAD
 	const char *tmp_dir = temp_dir();
 	char *tmp_stdout =
 		format("%s/%s.tmp.stdout.%s", tmp_dir, cached_obj, tmp_string());
@@ -1526,8 +1424,6 @@
 		format("%s/%s.tmp.stderr.%s", tmp_dir, cached_obj, tmp_string());
 	int tmp_stderr_fd = create_tmp_fd(&tmp_stderr);
 
-=======
->>>>>>> 3ab97f30
 	if (create_parent_dirs(tmp_stdout) != 0) {
 		fatal("Failed to create parent directory for %s: %s",
 		      tmp_stdout, strerror(errno));
@@ -1541,18 +1437,10 @@
 		args_add(args, output_dia);
 	}
 
-<<<<<<< HEAD
 	// Turn off DEPENDENCIES_OUTPUT when running cc1, because otherwise it will
 	// emit a line like this:
 	//
 	//   tmp.stdout.vexed.732.o: /home/mbp/.ccache/tmp.stdout.vexed.732.i
-=======
-	/* Turn off DEPENDENCIES_OUTPUT when running cc1, because
-	 * otherwise it will emit a line like
-	 *
-	 *  tmp.stdout.vexed.732.o: /home/mbp/.ccache/tmp.stdout.vexed.732.i
-	 */
->>>>>>> 3ab97f30
 	x_unsetenv("DEPENDENCIES_OUTPUT");
 
 	if (conf->run_second_cpp) {
@@ -1562,7 +1450,6 @@
 	}
 
 	cc_log("Running real compiler");
-<<<<<<< HEAD
 	int status =
 		execute(args->argv, tmp_stdout_fd, tmp_stderr_fd, &compiler_pid);
 	args_pop(args, 3);
@@ -1570,13 +1457,6 @@
 	struct stat st;
 	if (x_stat(tmp_stdout, &st) != 0) {
 		// The stdout file was removed - cleanup in progress? Better bail out.
-=======
-	status = execute(args->argv, tmp_stdout_fd, tmp_stderr_fd, &compiler_pid);
-	args_pop(args, 3);
-
-	if (x_stat(tmp_stdout, &st) != 0) {
-		/* The stdout file was removed - cleanup in progress? Better bail out. */
->>>>>>> 3ab97f30
 		stats_update(STATS_MISSING);
 		tmp_unlink(tmp_stdout);
 		tmp_unlink(tmp_stderr);
@@ -1591,64 +1471,35 @@
 	}
 	tmp_unlink(tmp_stdout);
 
-<<<<<<< HEAD
 	// Merge stderr from the preprocessor (if any) and stderr from the real
 	// compiler into tmp_stderr.
 	if (cpp_stderr) {
 		char *tmp_stderr2 = format("%s.2", tmp_stderr);
-=======
-	/*
-	 * Merge stderr from the preprocessor (if any) and stderr from the real
-	 * compiler into tmp_stderr.
-	 */
-	if (cpp_stderr) {
-		int fd_cpp_stderr;
-		int fd_real_stderr;
-		int fd_result;
-		char *tmp_stderr2;
-
-		tmp_stderr2 = format("%s.2", tmp_stderr);
->>>>>>> 3ab97f30
 		if (x_rename(tmp_stderr, tmp_stderr2)) {
 			cc_log("Failed to rename %s to %s: %s", tmp_stderr, tmp_stderr2,
 			       strerror(errno));
 			failed();
 		}
-<<<<<<< HEAD
 
 		int fd_cpp_stderr = open(cpp_stderr, O_RDONLY | O_BINARY);
-=======
-		fd_cpp_stderr = open(cpp_stderr, O_RDONLY | O_BINARY);
->>>>>>> 3ab97f30
 		if (fd_cpp_stderr == -1) {
 			cc_log("Failed opening %s: %s", cpp_stderr, strerror(errno));
 			failed();
 		}
-<<<<<<< HEAD
 
 		int fd_real_stderr = open(tmp_stderr2, O_RDONLY | O_BINARY);
-=======
-		fd_real_stderr = open(tmp_stderr2, O_RDONLY | O_BINARY);
->>>>>>> 3ab97f30
 		if (fd_real_stderr == -1) {
 			cc_log("Failed opening %s: %s", tmp_stderr2, strerror(errno));
 			failed();
 		}
-<<<<<<< HEAD
 
 		int fd_result =
 			open(tmp_stderr, O_WRONLY | O_CREAT | O_TRUNC | O_BINARY, 0666);
-=======
-		fd_result = open(tmp_stderr, O_WRONLY | O_CREAT | O_TRUNC | O_BINARY, 0666);
->>>>>>> 3ab97f30
 		if (fd_result == -1) {
 			cc_log("Failed opening %s: %s", tmp_stderr, strerror(errno));
 			failed();
 		}
-<<<<<<< HEAD
-
-=======
->>>>>>> 3ab97f30
+
 		copy_fd(fd_cpp_stderr, fd_result);
 		copy_fd(fd_real_stderr, fd_result);
 		close(fd_cpp_stderr);
@@ -1665,11 +1516,7 @@
 
 		fd = open(tmp_stderr, O_RDONLY | O_BINARY);
 		if (fd != -1) {
-<<<<<<< HEAD
 			// We can output stderr immediately instead of rerunning the compiler.
-=======
-			/* We can output stderr immediately instead of rerunning the compiler. */
->>>>>>> 3ab97f30
 			copy_fd(fd, 2);
 			close(fd);
 			tmp_unlink(tmp_stderr);
@@ -1696,66 +1543,43 @@
 		stats_update(STATS_ERROR);
 		failed();
 	}
-<<<<<<< HEAD
 
 	// Cache stderr.
 	char *stderr_d;
 	size_t stderr_l = 0;
-=======
-	/* cache stderr */
->>>>>>> 3ab97f30
 	if (!read_file(tmp_stderr, 0, &stderr_d, &stderr_l)) {
 		stats_update(STATS_ERROR);
 		failed();
 	}
 	tmp_unlink(tmp_stderr);
 
-<<<<<<< HEAD
 	char *dia_d = NULL;
 	size_t dia_l = 0;
-=======
->>>>>>> 3ab97f30
 	if (output_dia) {
 		if (x_stat(output_dia, &st) != 0) {
 			stats_update(STATS_ERROR);
 			failed();
 		}
-<<<<<<< HEAD
 		// Cache dia.
-=======
-		/* cache dia */
->>>>>>> 3ab97f30
 		if (!read_file(output_dia, 0, &dia_d, &dia_l)) {
 			stats_update(STATS_ERROR);
 			failed();
 		}
 	}
 
-<<<<<<< HEAD
 	// Cache output.
 	char *obj_d;
 	size_t obj_l = 0;
-=======
-	/* cache output */
->>>>>>> 3ab97f30
 	if (!read_file(output_obj, 0, &obj_d, &obj_l)) {
 		stats_update(STATS_ERROR);
 		failed();
 	}
 
-<<<<<<< HEAD
 	char *dep_d = NULL;
 	size_t dep_l = 0;
 	if (generating_dependencies && !read_file(output_dep, 0, &dep_d, &dep_l)) {
 		stats_update(STATS_ERROR);
 		failed();
-=======
-	if (generating_dependencies) {
-		if (!read_file(output_dep, 0, &dep_d, &dep_l)) {
-			stats_update(STATS_ERROR);
-			failed();
-		}
->>>>>>> 3ab97f30
 	}
 
 	if (memccached_set(cached_key, obj_d, stderr_d, dia_d, dep_d,
@@ -1768,16 +1592,9 @@
 
 	stats_update(STATS_TOCACHE);
 
-<<<<<<< HEAD
 	// Make sure we have a CACHEDIR.TAG in the cache part of cache_dir. This can
 	// be done almost anywhere, but we might as well do it near the end as we
 	// save the stat call if we exit early.
-=======
-	/* Make sure we have a CACHEDIR.TAG in the cache part of cache_dir. This can
-	 * be done almost anywhere, but we might as well do it near the end as we
-	 * save the stat call if we exit early.
-	 */
->>>>>>> 3ab97f30
 	{
 		char *first_level_dir = dirname(stats_file);
 		if (create_cachedirtag(first_level_dir) != 0) {
@@ -1788,13 +1605,8 @@
 		}
 		free(first_level_dir);
 
-<<<<<<< HEAD
 		// Remove any CACHEDIR.TAG on the cache_dir level where it was located in
 		// previous ccache versions.
-=======
-		/* Remove any CACHEDIR.TAG on the cache_dir level where it was located in
-		 * previous ccache versions. */
->>>>>>> 3ab97f30
 		if (getpid() % 1000 == 0) {
 			char *path = format("%s/CACHEDIR.TAG", conf->cache_dir);
 			x_unlink(path);
@@ -1802,11 +1614,7 @@
 		}
 	}
 
-<<<<<<< HEAD
 	// Everything OK.
-=======
-	/* Everything OK. */
->>>>>>> 3ab97f30
 	send_cached_stderr();
 	update_manifest_file();
 
@@ -1815,15 +1623,8 @@
 }
 #endif
 
-<<<<<<< HEAD
 // Find the object file name by running the compiler in preprocessor mode.
 // Returns the hash as a heap-allocated hex string.
-=======
-/*
- * Find the object file name by running the compiler in preprocessor mode.
- * Returns the hash as a heap-allocated hex string.
- */
->>>>>>> 3ab97f30
 static struct file_hash *
 get_object_name_from_cpp(struct args *args, struct mdfour *hash)
 {
@@ -1931,12 +1732,7 @@
 static void
 update_cached_result_globals(struct file_hash *hash)
 {
-<<<<<<< HEAD
 	char *object_name = format_hash_as_string(hash->hash, hash->size);
-=======
-	char *object_name;
-	object_name = format_hash_as_string(hash->hash, hash->size);
->>>>>>> 3ab97f30
 	cached_key = strdup(object_name);
 	cached_obj_hash = hash;
 	cached_obj = get_path_in_cache(object_name, ".o");
@@ -2122,18 +1918,6 @@
 static struct file_hash *
 calculate_object_hash(struct args *args, struct mdfour *hash, int direct_mode)
 {
-<<<<<<< HEAD
-=======
-	int i;
-	struct stat st;
-	struct file_hash *object_hash = NULL;
-	char *p;
-#if HAVE_LIBMEMCACHED
-	char *data;
-	size_t size;
-#endif
-
->>>>>>> 3ab97f30
 	if (direct_mode) {
 		hash_delimiter(hash, "manifest version");
 		hash_int(hash, MANIFEST_VERSION);
@@ -2284,14 +2068,7 @@
 
 	struct file_hash *object_hash = NULL;
 	if (direct_mode) {
-<<<<<<< HEAD
 		// Hash environment variables that affect the preprocessor output.
-=======
-		int result;
-
-		/* Hash environment variables that affect the preprocessor output. */
-		const char **p;
->>>>>>> 3ab97f30
 		const char *envvars[] = {
 			"CPATH",
 			"C_INCLUDE_PATH",
@@ -2325,7 +2102,6 @@
 			conf->direct_mode = false;
 			return NULL;
 		}
-<<<<<<< HEAD
 
 		manifest_key = hash_result(hash);
 		manifest_path = get_path_in_cache(manifest_key, ".manifest");
@@ -2354,30 +2130,6 @@
 #endif
 		}
 
-=======
-		manifest_name = hash_result(hash);
-		manifest_path = get_path_in_cache(manifest_name, ".manifest");
-		/* Check if the manifest file is there. */
-		if (stat(manifest_path, &st) != 0) {
-#if HAVE_LIBMEMCACHED
-			void *cache = NULL;
-#endif
-			cc_log("Manifest file %s not in cache", manifest_path);
-#if HAVE_LIBMEMCACHED
-			if (strlen(conf->memcached_conf) > 0) {
-				cc_log("Getting %s from memcached", manifest_name);
-				cache = memccached_raw_get(manifest_name, &data, &size);
-			}
-			if (cache) {
-				cc_log("Added object file hash to %s", manifest_path);
-				write_file(data, manifest_path, size);
-				stats_update_size(size, 1);
-				free(cache);
-			} else
-#endif
-			return NULL;
-		}
->>>>>>> 3ab97f30
 		cc_log("Looking for object file hash in %s", manifest_path);
 		object_hash = manifest_get(conf, manifest_path);
 		if (object_hash) {
@@ -2416,22 +2168,10 @@
 static void
 from_fscache(enum fromcache_call_mode mode, bool put_object_in_manifest)
 {
-<<<<<<< HEAD
-=======
-	struct stat st;
-	bool produce_dep_file = false;
-#if HAVE_LIBMEMCACHED
-	char *data_obj, *data_stderr, *data_dia, *data_dep;
-	size_t size_obj, size_stderr, size_dia, size_dep;
-#endif
-
-	/* the user might be disabling cache hits */
->>>>>>> 3ab97f30
 	if (conf->recache) {
 		return;
 	}
 
-<<<<<<< HEAD
 	size_t object_size;
 	struct stat st;
 	if (stat(cached_obj, &st) == 0) {
@@ -2451,23 +2191,11 @@
 		if (!str_eq(conf->memcached_conf, "")
 		    && !using_split_dwarf
 		    && !generating_coverage) {
-=======
-	if (stat(cached_obj, &st) != 0) {
-#if HAVE_LIBMEMCACHED
-		void *cache = NULL;
-#endif
-		cc_log("Object file %s not in cache", cached_obj);
-#if HAVE_LIBMEMCACHED
-		if (strlen(conf->memcached_conf) > 0 &&
-		    !using_split_dwarf &&
-		    !generating_coverage) {
->>>>>>> 3ab97f30
 			cc_log("Getting %s from memcached", cached_key);
 			cache = memccached_get(cached_key,
 			                       &data_obj, &data_stderr, &data_dia, &data_dep,
 			                       &size_obj, &size_stderr, &size_dia, &size_dep);
 		}
-<<<<<<< HEAD
 		if (!cache) {
 			return;
 		}
@@ -2484,22 +2212,6 @@
 		memccached_free(cache);
 		object_size = size_obj;
 #else
-=======
-		if (cache) {
-			put_data_in_cache(data_obj, size_obj, cached_obj);
-			if (size_stderr > 0) {
-				put_data_in_cache(data_stderr, size_stderr, cached_stderr);
-			}
-			if (size_dia > 0) {
-				put_data_in_cache(data_dia, size_dia, cached_dia);
-			}
-			if (size_dep > 0) {
-				put_data_in_cache(data_dep, size_dep, cached_dep);
-			}
-			memccached_free(cache);
-		} else
-#endif
->>>>>>> 3ab97f30
 		return;
 #endif
 	}
@@ -2611,105 +2323,10 @@
 }
 
 #ifdef HAVE_LIBMEMCACHED
-<<<<<<< HEAD
 // Try to return the compile result from cache. If we can return from cache
 // then this function exits with the correct status code, otherwise it returns.
 //
 // TODO: Too much code duplication between from_fscache and from_memcached.
-=======
-/*
- * Try to return the compile result from cache. If we can return from cache
- * then this function exits with the correct status code, otherwise it returns.
- */
-static void
-from_memcached(enum fromcache_call_mode mode, bool put_object_in_manifest)
-{
-	bool produce_dep_file = false;
-	int ret;
-	void *cache;
-	char *data_obj, *data_stderr, *data_dia, *data_dep;
-	size_t size_obj, size_stderr, size_dia, size_dep;
-
-	/* the user might be disabling cache hits */
-	if (conf->recache || using_split_dwarf || generating_coverage) {
-		return;
-	}
-
-	cc_log("Getting %s from memcached", cached_key);
-	cache = memccached_get(cached_key,
-	                       &data_obj, &data_stderr, &data_dia, &data_dep,
-	                       &size_obj, &size_stderr, &size_dia, &size_dep);
-	if (!cache) {
-		return;
-	}
-
-	/*
-	 * (If mode != FROMCACHE_DIRECT_MODE, the dependency file is created by
-	 * gcc.)
-	 */
-	produce_dep_file = generating_dependencies && mode == FROMCACHE_DIRECT_MODE;
-
-	if (!str_eq(output_obj, "/dev/null")) {
-		x_unlink(output_obj);
-		ret = write_file(data_obj, output_obj, size_obj);
-	} else {
-		ret = 0;
-	}
-	if (ret < 0) {
-		cc_log("Problem creating %s from %s", output_obj, cached_key);
-		failed();
-	}
-
-	if (produce_dep_file) {
-		x_unlink(output_dep);
-		ret = write_file(data_dep, output_dep, size_dep);
-		if (ret < 0) {
-			cc_log("Problem creating %s from %s", output_dep, cached_key);
-			failed();
-		}
-	}
-	if (output_dia) {
-		x_unlink(output_dia);
-		ret = write_file(data_dia, output_dia, size_dia);
-		if (ret < 0) {
-			cc_log("Problem creating %s from %s", output_dia, cached_key);
-			failed();
-		}
-	}
-
-	if (generating_dependencies && mode == FROMCACHE_CPP_MODE) {
-		/* Store the dependency file in the cache. */
-		cc_log("Does not support non direct mode");
-	}
-
-	/* Send the stderr, if any. */
-	safe_write(2, data_stderr, size_stderr);
-
-	if (put_object_in_manifest) {
-		update_manifest_file();
-	}
-
-	/* log the cache hit */
-	switch (mode) {
-	case FROMCACHE_DIRECT_MODE:
-		cc_log("Succeeded getting cached result");
-		stats_update(STATS_CACHEHIT_DIR);
-		break;
-
-	case FROMCACHE_CPP_MODE:
-		cc_log("Succeeded getting cached result");
-		stats_update(STATS_CACHEHIT_CPP);
-		break;
-	}
-
-	/* and exit with the right status code */
-	x_exit(0);
-}
-#endif
-
-/* find the real compiler. We just search the PATH to find an executable of the
- * same name that isn't a link to ourselves */
->>>>>>> 3ab97f30
 static void
 from_memcached(enum fromcache_call_mode mode, bool put_object_in_manifest)
 {
@@ -2800,8 +2417,6 @@
 }
 #endif
 
-// Find the real compiler. We just search the PATH to find an executable of the
-// same name that isn't a link to ourselves.
 static void
 find_compiler(char **argv)
 {
@@ -3886,7 +3501,6 @@
 	to_cache = to_fscache;
 
 #ifdef HAVE_LIBMEMCACHED
-<<<<<<< HEAD
 	if (!str_eq(conf->memcached_conf, "")) {
 		memccached_init(conf->memcached_conf);
 
@@ -3897,17 +3511,6 @@
 	}
 #endif
 
-=======
-	if (strlen(conf->memcached_conf) > 0) {
-		memccached_init(conf->memcached_conf);
-	}
-
-	if (conf->memcached_only) {
-		from_cache = from_memcached;
-		to_cache = to_memcached;
-	}
-#endif
->>>>>>> 3ab97f30
 	exitfn_init();
 	exitfn_add_nullary(stats_flush);
 	exitfn_add_nullary(clean_up_pending_tmp_files);
@@ -3946,11 +3549,7 @@
 	free(cached_dep); cached_dep = NULL;
 	free(cached_cov); cached_cov = NULL;
 	free(cached_dia); cached_dia = NULL;
-<<<<<<< HEAD
 	free(manifest_key); manifest_key = NULL;
-=======
-	free(manifest_name); manifest_name = NULL;
->>>>>>> 3ab97f30
 	free(manifest_path); manifest_path = NULL;
 	time_of_compilation = 0;
 	for (size_t i = 0; i < ignore_headers_len; i++) {
@@ -4142,20 +3741,12 @@
 		put_object_in_manifest = true;
 	}
 
-<<<<<<< HEAD
 	// Don't hit memcached twice.
-=======
-	/* don't hit memcached twice */
->>>>>>> 3ab97f30
 	if (conf->memcached_only && object_hash_from_manifest
 	    && file_hashes_equal(object_hash_from_manifest, object_hash)) {
 		cc_log("Already searched for %s", cached_key);
 	} else {
-<<<<<<< HEAD
 		// If we can return from cache at this point then do.
-=======
-		/* if we can return from cache at this point then do */
->>>>>>> 3ab97f30
 		from_cache(FROMCACHE_CPP_MODE, put_object_in_manifest);
 	}
 
