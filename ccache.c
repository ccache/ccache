// ccache -- a fast C/C++ compiler cache
//
// Copyright (C) 2002-2007 Andrew Tridgell
// Copyright (C) 2009-2018 Joel Rosdahl
//
// This program is free software; you can redistribute it and/or modify it
// under the terms of the GNU General Public License as published by the Free
// Software Foundation; either version 3 of the License, or (at your option)
// any later version.
//
// This program is distributed in the hope that it will be useful, but WITHOUT
// ANY WARRANTY; without even the implied warranty of MERCHANTABILITY or
// FITNESS FOR A PARTICULAR PURPOSE. See the GNU General Public License for
// more details.
//
// You should have received a copy of the GNU General Public License along with
// this program; if not, write to the Free Software Foundation, Inc., 51
// Franklin Street, Fifth Floor, Boston, MA 02110-1301 USA

#include "ccache.h"
#include "compopt.h"
#ifdef HAVE_GETOPT_LONG
#include <getopt.h>
#else
#include "getopt_long.h"
#endif
#include "hashtable.h"
#include "hashtable_itr.h"
#include "hashutil.h"
#include "language.h"
#include "manifest.h"

#define STRINGIFY(x) #x
#define TO_STRING(x) STRINGIFY(x)

static const char VERSION_TEXT[] =
  MYNAME " version %s\n"
  "\n"
  "Copyright (C) 2002-2007 Andrew Tridgell\n"
  "Copyright (C) 2009-2018 Joel Rosdahl\n"
  "\n"
  "This program is free software; you can redistribute it and/or modify it under\n"
  "the terms of the GNU General Public License as published by the Free Software\n"
  "Foundation; either version 3 of the License, or (at your option) any later\n"
  "version.\n";

static const char USAGE_TEXT[] =
  "Usage:\n"
  "    " MYNAME " [options]\n"
  "    " MYNAME " compiler [compiler options]\n"
  "    compiler [compiler options]          (via symbolic link)\n"
  "\n"
  "Options:\n"
  "    -c, --cleanup         delete old files and recalculate size counters\n"
  "                          (normally not needed as this is done automatically)\n"
  "    -C, --clear           clear the cache completely (except configuration)\n"
  "    -F, --max-files=N     set maximum number of files in cache to N (use 0 for\n"
  "                          no limit)\n"
  "    -M, --max-size=SIZE   set maximum size of cache to SIZE (use 0 for no\n"
  "                          limit); available suffixes: k, M, G, T (decimal) and\n"
  "                          Ki, Mi, Gi, Ti (binary); default suffix: G\n"
  "    -o, --set-config=K=V  set configuration key K to value V\n"
  "    -p, --print-config    print current configuration options\n"
  "    -s, --show-stats      show statistics summary\n"
  "    -z, --zero-stats      zero statistics counters\n"
  "\n"
  "    -h, --help            print this help text\n"
  "    -V, --version         print version and copyright information\n"
  "\n"
  "See also <https://ccache.samba.org>.\n";

// Global configuration data.
struct conf *conf = NULL;

// Where to write configuration changes.
char *primary_config_path = NULL;

// Secondary, read-only configuration file (if any).
char *secondary_config_path = NULL;

// Current working directory taken from $PWD, or getcwd() if $PWD is bad.
char *current_working_dir = NULL;

// The original argument list.
static struct args *orig_args;

// The source file.
static char *input_file;

// The output file being compiled to.
static char *output_obj;

// The path to the dependency file (implicit or specified with -MF).
static char *output_dep;

// The path to the coverage file (implicit when using -ftest-coverage).
static char *output_cov;

// The path to the stack usage (implicit when using -fstack-usage).
static char *output_su;

// Diagnostic generation information (clang). Contains pathname if not NULL.
static char *output_dia;

// Split dwarf information (GCC 4.8 and up). Contains pathname if not NULL.
static char *output_dwo;

// Array for storing -arch options.
#define MAX_ARCH_ARGS 10
static size_t arch_args_size = 0;
static char *arch_args[MAX_ARCH_ARGS] = {NULL};

// Name (represented as a struct file_hash) of the file containing the cached
// object code.
static struct file_hash *cached_obj_hash;

// Full path to the file containing the cached object code
// (cachedir/a/b/cdef[...]-size.o).
static char *cached_obj;

// Full path to the file containing the standard error output
// (cachedir/a/b/cdef[...]-size.stderr).
static char *cached_stderr;

// Full path to the file containing the dependency information
// (cachedir/a/b/cdef[...]-size.d).
static char *cached_dep;

// Full path to the file containing the coverage information
// (cachedir/a/b/cdef[...]-size.gcno).
static char *cached_cov;

// Full path to the file containing the stack usage
// (cachedir/a/b/cdef[...]-size.su).
static char *cached_su;

// Full path to the file containing the diagnostic information (for clang)
// (cachedir/a/b/cdef[...]-size.dia).
static char *cached_dia;

// Full path to the file containing the split dwarf (for GCC 4.8 and above)
// (cachedir/a/b/cdef[...]-size.dwo).
//
// Contains NULL if -gsplit-dwarf is not given.
static char *cached_dwo;

// Full path to the file containing the manifest
// (cachedir/a/b/cdef[...]-size.manifest).
static char *manifest_path;

// Time of compilation. Used to see if include files have changed after
// compilation.
time_t time_of_compilation;

// Files included by the preprocessor and their hashes/sizes. Key: file path.
// Value: struct file_hash.
static struct hashtable *included_files = NULL;

// Uses absolute path for some include files.
static bool has_absolute_include_headers = false;

// List of headers to ignore.
static char **ignore_headers;

// Size of headers to ignore list.
static size_t ignore_headers_len;

// Is the compiler being asked to output debug info?
static bool generating_debuginfo;

// Is the compiler being asked to output dependencies?
static bool generating_dependencies;

// Is the compiler being asked to output coverage?
static bool generating_coverage;

// Is the compiler being asked to output stack usage?
static bool generating_stackusage;

// Us the compiler being asked to generate diagnostics
// (--serialize-diagnostics)?
static bool generating_diagnostics;

// Is the compiler being asked to separate dwarf debug info into a separate
// file (-gsplit-dwarf)"?
static bool using_split_dwarf;

// Relocating debuginfo in the format old=new.
static char **debug_prefix_maps = NULL;

// Size of debug_prefix_maps list.
static size_t debug_prefix_maps_len = 0;

// Is the compiler being asked to output coverage data (.gcda) at runtime?
static bool profile_arcs;

// Name of the custom profile directory (default: object dirname).
static char *profile_dir;

// The name of the temporary preprocessed file.
static char *i_tmpfile;

// Are we compiling a .i or .ii file directly?
static bool direct_i_file;

// The name of the cpp stderr file.
static char *cpp_stderr;

// Full path to the statistics file in the subdirectory where the cached result
// belongs (<cache_dir>/<x>/stats).
char *stats_file = NULL;

// Whether the output is a precompiled header.
bool output_is_precompiled_header = false;

// Profile generation / usage information.
static char *profile_dir = NULL;
static bool profile_use = false;
static bool profile_generate = false;

// Whether we are using a precompiled header (either via -include, #include or
// clang's -include-pch or -include-pth).
static bool using_precompiled_header = false;

// The .gch/.pch/.pth file used for compilation.
static char *included_pch_file = NULL;

// How long (in microseconds) to wait before breaking a stale lock.
unsigned lock_staleness_limit = 2000000;

enum fromcache_call_mode {
	FROMCACHE_DIRECT_MODE,
	FROMCACHE_CPP_MODE
};

struct pending_tmp_file {
	char *path;
	struct pending_tmp_file *next;
};

// Temporary files to remove at program exit.
static struct pending_tmp_file *pending_tmp_files = NULL;

#ifndef _WIN32
static sigset_t fatal_signal_set;

// PID of currently executing compiler that we have started, if any. 0 means no
// ongoing compilation.
static pid_t compiler_pid = 0;
#endif

// This is a string that identifies the current "version" of the hash sum
// computed by ccache. If, for any reason, we want to force the hash sum to be
// different for the same input in a new ccache version, we can just change
// this string. A typical example would be if the format of one of the files
// stored in the cache changes in a backwards-incompatible way.
static const char HASH_PREFIX[] = "4";

static void
add_prefix(struct args *args, char *prefix_command)
{
	if (str_eq(prefix_command, "")) {
		return;
	}

	struct args *prefix = args_init(0, NULL);
	char *e = x_strdup(prefix_command);
	char *saveptr = NULL;
	for (char *tok = strtok_r(e, " ", &saveptr);
	     tok;
	     tok = strtok_r(NULL, " ", &saveptr)) {
		char *p;

		p = find_executable(tok, MYNAME);
		if (!p) {
			fatal("%s: %s", tok, strerror(errno));
		}

		args_add(prefix, p);
		free(p);
	}
	free(e);

	cc_log("Using command-line prefix %s", prefix_command);
	for (int i = prefix->argc; i != 0; i--) {
		args_add_prefix(args, prefix->argv[i-1]);
	}
	args_free(prefix);
}

// Something went badly wrong - just execute the real compiler.
static void
failed(void)
{
	assert(orig_args);

	args_strip(orig_args, "--ccache-");
	add_prefix(orig_args, conf->prefix_command);

	cc_log("Failed; falling back to running the real compiler");
	cc_log_argv("Executing ", orig_args->argv);
	exitfn_call();
	execv(orig_args->argv[0], orig_args->argv);
	fatal("execv of %s failed: %s", orig_args->argv[0], strerror(errno));
}

static const char *
temp_dir()
{
	static char *path = NULL;
	if (path) {
		return path; // Memoize
	}
	path = conf->temporary_dir;
	if (str_eq(path, "")) {
		path = format("%s/tmp", conf->cache_dir);
	}
	return path;
}

void
block_signals(void)
{
#ifndef _WIN32
	sigprocmask(SIG_BLOCK, &fatal_signal_set, NULL);
#endif
}

void
unblock_signals(void)
{
#ifndef _WIN32
	sigset_t empty;
	sigemptyset(&empty);
	sigprocmask(SIG_SETMASK, &empty, NULL);
#endif
}

static void
add_pending_tmp_file(const char *path)
{
	block_signals();
	struct pending_tmp_file *e = x_malloc(sizeof(*e));
	e->path = x_strdup(path);
	e->next = pending_tmp_files;
	pending_tmp_files = e;
	unblock_signals();
}

static void
do_clean_up_pending_tmp_files(void)
{
	struct pending_tmp_file *p = pending_tmp_files;
	while (p) {
		// Can't call tmp_unlink here since its cc_log calls aren't signal safe.
		unlink(p->path);
		p = p->next;
		// Leak p->path and p here because clean_up_pending_tmp_files needs to be
		// signal safe.
	}
}

static void
clean_up_pending_tmp_files(void)
{
	block_signals();
	do_clean_up_pending_tmp_files();
	unblock_signals();
}

#ifndef _WIN32
static void
signal_handler(int signum)
{
	// Unregister handler for this signal so that we can send the signal to
	// ourselves at the end of the handler.
	signal(signum, SIG_DFL);

	// If ccache was killed explicitly, then bring the compiler subprocess (if
	// any) with us as well.
	if (signum == SIGTERM
	    && compiler_pid != 0
	    && waitpid(compiler_pid, NULL, WNOHANG) == 0) {
		kill(compiler_pid, signum);
	}

	do_clean_up_pending_tmp_files();

	if (compiler_pid != 0) {
		// Wait for compiler subprocess to exit before we snuff it.
		waitpid(compiler_pid, NULL, 0);
	}

	// Resend signal to ourselves to exit properly after returning from the
	// handler.
	kill(getpid(), signum);
}

static void
register_signal_handler(int signum)
{
	struct sigaction act;
	memset(&act, 0, sizeof(act));
	act.sa_handler = signal_handler;
	act.sa_mask = fatal_signal_set;
#ifdef SA_RESTART
	act.sa_flags = SA_RESTART;
#endif
	sigaction(signum, &act, NULL);
}

static void
set_up_signal_handlers(void)
{
	sigemptyset(&fatal_signal_set);
	sigaddset(&fatal_signal_set, SIGINT);
	sigaddset(&fatal_signal_set, SIGTERM);
#ifdef SIGHUP
	sigaddset(&fatal_signal_set, SIGHUP);
#endif
#ifdef SIGQUIT
	sigaddset(&fatal_signal_set, SIGQUIT);
#endif

	register_signal_handler(SIGINT);
	register_signal_handler(SIGTERM);
#ifdef SIGHUP
	register_signal_handler(SIGHUP);
#endif
#ifdef SIGQUIT
	register_signal_handler(SIGQUIT);
#endif
}
#endif // _WIN32

static void
clean_up_internal_tempdir(void)
{
	time_t now = time(NULL);
	struct stat st;
	if (x_stat(conf->cache_dir, &st) != 0 || st.st_mtime + 3600 >= now) {
		// No cleanup needed.
		return;
	}

	update_mtime(conf->cache_dir);

	DIR *dir = opendir(temp_dir());
	if (!dir) {
		return;
	}

	struct dirent *entry;
	while ((entry = readdir(dir))) {
		if (str_eq(entry->d_name, ".") || str_eq(entry->d_name, "..")) {
			continue;
		}

		char *path = format("%s/%s", temp_dir(), entry->d_name);
		if (x_lstat(path, &st) == 0 && st.st_mtime + 3600 < now) {
			tmp_unlink(path);
		}
		free(path);
	}

	closedir(dir);
}

// Note that these compiler checks are unreliable, so nothing should
// hard-depend on them.

static bool
compiler_is_clang(struct args *args)
{
	char *name = basename(args->argv[0]);
	bool result = strstr(name, "clang") != NULL;
	free(name);
	return result;
}

static bool
compiler_is_gcc(struct args *args)
{
	char *name = basename(args->argv[0]);
	bool result = strstr(name, "gcc") || strstr(name, "g++");
	free(name);
	return result;
}

static bool
compiler_is_nvcc(struct args *args)
{
	char *name = basename(args->argv[0]);
	bool result = strstr(name, "nvcc") != NULL;
	free(name);
	return result;
}

static bool
compiler_is_pump(struct args *args)
{
	char *name = basename(args->argv[0]);
	bool result = str_eq(name, "pump") || str_eq(name, "distcc-pump");
	free(name);
	return result;
}

static char *
get_current_working_dir(void)
{
	if (!current_working_dir) {
		char *cwd = get_cwd();
		if (cwd) {
			current_working_dir = x_realpath(cwd);
			free(cwd);
		}
		if (!current_working_dir) {
			cc_log("Unable to determine current working directory: %s",
			       strerror(errno));
			failed();
		}
	}
	return current_working_dir;
}

// Transform a name to a full path into the cache directory, creating needed
// sublevels if needed. Caller frees.
static char *
get_path_in_cache(const char *name, const char *suffix)
{
	char *path = x_strdup(conf->cache_dir);
	for (unsigned i = 0; i < conf->cache_dir_levels; ++i) {
		char *p = format("%s/%c", path, name[i]);
		free(path);
		path = p;
	}

	char *result =
	  format("%s/%s%s", path, name + conf->cache_dir_levels, suffix);
	free(path);
	return result;
}

// This function hashes an include file and stores the path and hash in the
// global included_files variable. If the include file is a PCH, cpp_hash is
// also updated. Takes over ownership of path.
static void
remember_include_file(char *path, struct mdfour *cpp_hash, bool system)
{
	size_t path_len = strlen(path);
	if (path_len >= 2 && (path[0] == '<' && path[path_len - 1] == '>')) {
		// Typically <built-in> or <command-line>.
		goto ignore;
	}

	if (str_eq(path, input_file)) {
		// Don't remember the input file.
		goto ignore;
	}

	if (system && (conf->sloppiness & SLOPPY_NO_SYSTEM_HEADERS)) {
		// Don't remember this system header.
		goto ignore;
	}

	if (hashtable_search(included_files, path)) {
		// Already known include file.
		goto ignore;
	}

#ifdef _WIN32
	// stat fails on directories on win32.
	DWORD attributes = GetFileAttributes(path);
	if (attributes != INVALID_FILE_ATTRIBUTES &&
	    attributes & FILE_ATTRIBUTE_DIRECTORY) {
		goto ignore;
	}
#endif

	struct stat st;
	if (x_stat(path, &st) != 0) {
		goto failure;
	}
	if (S_ISDIR(st.st_mode)) {
		// Ignore directory, typically $PWD.
		goto ignore;
	}
	if (!S_ISREG(st.st_mode)) {
		// Device, pipe, socket or other strange creature.
		cc_log("Non-regular include file %s", path);
		goto failure;
	}

	// Canonicalize path for comparison; clang uses ./header.h.
	char *canonical = path;
	size_t canonical_len = path_len;
	if (canonical[0] == '.' && canonical[1] == '/') {
		canonical += 2;
		canonical_len -= 2;
	}

	for (size_t i = 0; i < ignore_headers_len; i++) {
		char *ignore = ignore_headers[i];
		size_t ignore_len = strlen(ignore);
		if (ignore_len > canonical_len) {
			continue;
		}
		if (strncmp(canonical, ignore, ignore_len) == 0
		    && (ignore[ignore_len-1] == DIR_DELIM_CH
		        || canonical[ignore_len] == DIR_DELIM_CH
		        || canonical[ignore_len] == '\0')) {
			goto ignore;
		}
	}

	// The comparison using >= is intentional, due to a possible race between
	// starting compilation and writing the include file. See also the notes
	// under "Performance" in MANUAL.txt.
	if (!(conf->sloppiness & SLOPPY_INCLUDE_FILE_MTIME)
	    && st.st_mtime >= time_of_compilation) {
		cc_log("Include file %s too new", path);
		goto failure;
	}

	// The same >= logic as above applies to the change time of the file.
	if (!(conf->sloppiness & SLOPPY_INCLUDE_FILE_CTIME)
	    && st.st_ctime >= time_of_compilation) {
		cc_log("Include file %s ctime too new", path);
		goto failure;
	}

	// Let's hash the include file content.
	struct mdfour fhash;
	hash_start(&fhash);

	bool is_pch = is_precompiled_header(path);
	if (is_pch) {
		if (!hash_file(&fhash, path)) {
			goto failure;
		}
		struct file_hash pch_hash;
		hash_result_as_bytes(&fhash, pch_hash.hash);
		pch_hash.size = fhash.totalN;
		hash_delimiter(cpp_hash, "pch_hash");
		hash_buffer(cpp_hash, pch_hash.hash, sizeof(pch_hash.hash));
	}

	if (conf->direct_mode) {
		if (!is_pch) { // else: the file has already been hashed.
			char *source = NULL;
			size_t size;
			if (st.st_size > 0) {
				if (!read_file(path, st.st_size, &source, &size)) {
					goto failure;
				}
			} else {
				source = x_strdup("");
				size = 0;
			}

			int result = hash_source_code_string(conf, &fhash, source, size, path);
			free(source);
			if (result & HASH_SOURCE_CODE_ERROR
			    || result & HASH_SOURCE_CODE_FOUND_TIME) {
				goto failure;
			}
		}

		struct file_hash *h = x_malloc(sizeof(*h));
		hash_result_as_bytes(&fhash, h->hash);
		h->size = fhash.totalN;
		hashtable_insert(included_files, path, h);
	} else {
		free(path);
	}

	return;

failure:
	if (conf->direct_mode) {
		cc_log("Disabling direct mode");
		conf->direct_mode = false;
	}
	// Fall through.
ignore:
	free(path);
}

// Make a relative path from current working directory to path if path is under
// the base directory. Takes over ownership of path. Caller frees.
static char *
make_relative_path(char *path)
{
	if (str_eq(conf->base_dir, "") || !str_startswith(path, conf->base_dir)) {
		return path;
	}

#ifdef _WIN32
	if (path[0] == '/') {
		path++;  // Skip leading slash.
	}
#endif

	// x_realpath only works for existing paths, so if path doesn't exist, try
	// dirname(path) and assemble the path afterwards. We only bother to try
	// canonicalizing one of these two paths since a compiler path argument
	// typically only makes sense if path or dirname(path) exists.
	char *path_suffix = NULL;
	struct stat st;
	if (stat(path, &st) != 0) {
		// path doesn't exist.
		char *dir = dirname(path);
		if (stat(dir, &st) != 0) {
			// And neither does its parent directory, so no action to take.
			free(dir);
			return path;
		}
		free(dir);
		path_suffix = basename(path);
		char *p = path;
		path = dirname(path);
		free(p);
	}

	char *canon_path = x_realpath(path);
	if (canon_path) {
		free(path);
		char *relpath = get_relative_path(get_current_working_dir(), canon_path);
		free(canon_path);
		if (path_suffix) {
			path = format("%s/%s", relpath, path_suffix);
			free(relpath);
			free(path_suffix);
			return path;
		} else {
			return relpath;
		}
	} else {
		// path doesn't exist, so leave it as it is.
		free(path_suffix);
		return path;
	}
}

// This function reads and hashes a file. While doing this, it also does these
// things:
//
// - Makes include file paths for which the base directory is a prefix relative
//   when computing the hash sum.
// - Stores the paths and hashes of included files in the global variable
//   included_files.
static bool
process_preprocessed_file(struct mdfour *hash, const char *path, bool pump)
{
	char *data;
	size_t size;
	if (!read_file(path, 0, &data, &size)) {
		return false;
	}

	ignore_headers = NULL;
	ignore_headers_len = 0;
	if (!str_eq(conf->ignore_headers_in_manifest, "")) {
		char *header, *p, *q, *saveptr = NULL;
		p = x_strdup(conf->ignore_headers_in_manifest);
		q = p;
		while ((header = strtok_r(q, PATH_DELIM, &saveptr))) {
			ignore_headers = x_realloc(ignore_headers,
			                           (ignore_headers_len+1) * sizeof(char *));
			ignore_headers[ignore_headers_len++] = x_strdup(header);
			q = NULL;
		}
		free(p);
	}

	if (!included_files) {
		included_files = create_hashtable(1000, hash_from_string, strings_equal);
	}

	// Bytes between p and q are pending to be hashed.
	char *p = data;
	char *q = data;
	char *end = data + size;

	// There must be at least 7 characters (# 1 "x") left to potentially find an
	// include file path.
	while (q < end - 7) {
		// Check if we look at a line containing the file name of an included file.
		// At least the following formats exist (where N is a positive integer):
		//
		// GCC:
		//
		//   # N "file"
		//   # N "file" N
		//   #pragma GCC pch_preprocess "file"
		//
		// HP's compiler:
		//
		//   #line N "file"
		//
		// AIX's compiler:
		//
		//   #line N "file"
		//   #line N
		//
		// Note that there may be other lines starting with '#' left after
		// preprocessing as well, for instance "#    pragma".
		if (q[0] == '#'
		    // GCC:
		    && ((q[1] == ' ' && q[2] >= '0' && q[2] <= '9')
		        // GCC precompiled header:
		        || (q[1] == 'p'
		            && str_startswith(&q[2], "ragma GCC pch_preprocess "))
		        // HP/AIX:
		        || (q[1] == 'l' && q[2] == 'i' && q[3] == 'n' && q[4] == 'e'
		            && q[5] == ' '))
		    && (q == data || q[-1] == '\n')) {
			// Workarounds for preprocessor linemarker bugs in GCC version 6.
			if (q[2] == '3') {
				if (str_startswith(q, "# 31 \"<command-line>\"\n")) {
					// Bogus extra line with #31, after the regular #1: Ignore the whole
					// line, and continue parsing.
					hash_buffer(hash, p, q - p);
					while (q < end && *q != '\n') {
						q++;
					}
					q++;
					p = q;
					continue;
				} else if (str_startswith(q, "# 32 \"<command-line>\" 2\n")) {
					// Bogus wrong line with #32, instead of regular #1: Replace the line
					// number with the usual one.
					hash_buffer(hash, p, q - p);
					q += 1;
					q[0] = '#';
					q[1] = ' ';
					q[2] = '1';
					p = q;
				}
			}

			while (q < end && *q != '"' && *q != '\n') {
				q++;
			}
			if (q < end && *q == '\n') {
				// A newline before the quotation mark -> no match.
				continue;
			}
			q++;
			if (q >= end) {
				cc_log("Failed to parse included file path");
				free(data);
				return false;
			}
			// q points to the beginning of an include file path
			hash_buffer(hash, p, q - p);
			p = q;
			while (q < end && *q != '"') {
				q++;
			}
			// Look for preprocessor flags, after the "filename".
			bool system = false;
			char *r = q + 1;
			while (r < end && *r != '\n') {
				if (*r == '3') { // System header.
					system = true;
				}
				r++;
			}
			// p and q span the include file path.
			char *inc_path = x_strndup(p, q - p);
			if (!has_absolute_include_headers) {
				has_absolute_include_headers = is_absolute_path(inc_path);
			}
			inc_path = make_relative_path(inc_path);

			bool should_hash_inc_path = true;
			if (!conf->hash_dir) {
				char *cwd = gnu_getcwd();
				if (str_startswith(inc_path, cwd) && str_endswith(inc_path, "//")) {
					// When compiling with -g or similar, GCC adds the absolute path to
					// CWD like this:
					//
					//   # 1 "CWD//"
					//
					// If the user has opted out of including the CWD in the hash, don't
					// hash it. See also how debug_prefix_map is handled.
					should_hash_inc_path = false;
				}
				free(cwd);
			}
			if (should_hash_inc_path) {
				hash_string(hash, inc_path);
			}

			remember_include_file(inc_path, hash, system);
			p = q; // Everything of interest between p and q has been hashed now.
		} else if (q[0] == '.' && q[1] == 'i' && q[2] == 'n' && q[3] == 'c'
		           && q[4] == 'b' && q[5] == 'i' && q[6] == 'n') {
			// An assembler .inc bin (without the space) statement, which could be
			// part of inline assembly, refers to an external file. If the file
			// changes, the hash should change as well, but finding out what file to
			// hash is too hard for ccache, so just bail out.
			cc_log("Found unsupported .inc" "bin directive in source code");
			stats_update(STATS_UNSUPPORTED_DIRECTIVE);
			failed();
		} else if (pump && strncmp(q, "_________", 9) == 0) {
			// Unfortunately the distcc-pump wrapper outputs standard output lines:
			// __________Using distcc-pump from /usr/bin
			// __________Using # distcc servers in pump mode
			// __________Shutting down distcc-pump include server
			while (q < end && *q != '\n') {
				q++;
			}
			if (*q == '\n') {
				q++;
			}
			p = q;
			continue;
		} else {
			q++;
		}
	}

	hash_buffer(hash, p, (end - p));
	free(data);

	// Explicitly check the .gch/.pch/.pth file, Clang does not include any
	// mention of it in the preprocessed output.
	if (included_pch_file) {
		char *path = x_strdup(included_pch_file);
		path = make_relative_path(path);
		hash_string(hash, path);
		remember_include_file(path, hash, false);
	}

	return true;
}

// Replace absolute paths with relative paths in the provided dependency file.
static void
use_relative_paths_in_depfile(const char *depfile)
{
	if (str_eq(conf->base_dir, "")) {
		cc_log("Base dir not set, skip using relative paths");
		return; // nothing to do
	}
	if (!has_absolute_include_headers) {
		cc_log("No absolute path for included files found, skip using relative"
		       " paths");
		return; // nothing to do
	}

	FILE *f;
	f = fopen(depfile, "r");
	if (!f) {
		cc_log("Cannot open dependency file: %s (%s)", depfile, strerror(errno));
		return;
	}

	char *tmp_file = format("%s.tmp", depfile);
	FILE *tmpf = create_tmp_file(&tmp_file, "w");

	bool result = false;
	char buf[10000];
	while (fgets(buf, sizeof(buf), f) && !ferror(tmpf)) {
		char *saveptr;
		char *token = strtok_r(buf, " \t", &saveptr);
		while (token) {
			char *relpath;
			if (is_absolute_path(token) && str_startswith(token, conf->base_dir)) {
				relpath = make_relative_path(x_strdup(token));
				result = true;
			} else {
				relpath = token;
			}
			if (token != buf) { // This is a dependency file.
				fputc(' ', tmpf);
			}
			fputs(relpath, tmpf);
			if (relpath != token) {
				free(relpath);
			}
			token = strtok_r(NULL, " \t", &saveptr);
		}
	}

	if (ferror(f)) {
		cc_log("Error reading dependency file: %s, skip relative path usage",
		       depfile);
		result = false;
		goto out;
	}
	if (ferror(tmpf)) {
		cc_log("Error writing temporary dependency file: %s, skip relative path"
		       " usage", tmp_file);
		result = false;
		goto out;
	}

out:
	fclose(tmpf);
	fclose(f);
	if (result) {
		if (x_rename(tmp_file, depfile) != 0) {
			cc_log("Error renaming dependency file: %s -> %s (%s), skip relative"
			       " path usage", tmp_file, depfile, strerror(errno));
			result = false;
		} else {
			cc_log("Renamed dependency file: %s -> %s", tmp_file, depfile);
		}
	}
	if (!result) {
		cc_log("Removing temporary dependency file: %s", tmp_file);
		x_unlink(tmp_file);
	}
	free(tmp_file);
}

// Helper method for copy_file_to_cache and move_file_to_cache_same_fs.
static void
do_copy_or_move_file_to_cache(const char *source, const char *dest, bool copy)
{
	assert(!conf->read_only);
	assert(!conf->read_only_direct);

<<<<<<< HEAD
	bool do_link = conf->hard_link && !conf->compression;
	if (do_link) {
		x_unlink(dest);
		int ret = link(source, dest);
		if (ret != 0) {
			cc_log("Failed to link %s to %s: %s", source, dest, strerror(errno));
			cc_log("Falling back to copying");
			do_link = false;
		}
	}
	if (!do_link) {
		const char *type = conf->compression_type;
		int level = conf->compression ? conf->compression_level : 0;
		int ret = copy_file(source, dest, type, level);
		if (ret != 0) {
			cc_log("Failed to copy %s to %s: %s", source, dest, strerror(errno));
			stats_update(STATS_ERROR);
			failed();
=======
	struct stat orig_dest_st;
	bool orig_dest_existed = stat(dest, &orig_dest_st) == 0;
	int compression_level = conf->compression ? conf->compression_level : 0;
	bool do_move = !copy && !conf->compression;
	bool do_link = copy && conf->hard_link && !conf->compression;

	if (do_move) {
		move_uncompressed_file(source, dest, compression_level);
	} else {
		if (do_link) {
			x_unlink(dest);
			int ret = link(source, dest);
			if (ret == 0) {
			} else {
				cc_log("Failed to link %s to %s: %s", source, dest, strerror(errno));
				cc_log("Falling back to copying");
				do_link = false;
			}
		}
		if (!do_link) {
			int ret = copy_file(source, dest, compression_level);
			if (ret != 0) {
				cc_log("Failed to copy %s to %s: %s", source, dest, strerror(errno));
				stats_update(STATS_ERROR);
				failed();
			}
>>>>>>> 13db1e5d
		}
	}

	if (!copy && conf->compression) {
		// We fell back to copying since dest should be compressed, so clean up.
		x_unlink(source);
	}

	cc_log("Stored in cache: %s -> %s (%s)",
	       source,
	       dest,
	       do_move ? "moved" : (do_link ? "linked" : "copied"));

	struct stat st;
	if (x_stat(dest, &st) != 0) {
		stats_update(STATS_ERROR);
		failed();
	}
	stats_update_size(
	  file_size(&st) - (orig_dest_existed ? file_size(&orig_dest_st) : 0),
	  orig_dest_existed ? 0 : 1);
}

// Copy a file into the cache.
//
// dest must be a path in the cache (see get_path_in_cache). source does not
// have to be on the same file system as dest.
//
// An attempt will be made to hard link source to dest if conf->hard_link is
// true and conf->compression is false, otherwise copy. dest will be compressed
// if conf->compression is true.
static void
copy_file_to_cache(const char *source, const char *dest)
{
	do_copy_or_move_file_to_cache(source, dest, true);
}

// Move a file into the cache.
//
// dest must be a path in the cache (see get_path_in_cache). source must be on
// the same file system as dest. dest will be compressed if conf->compression
// is true.
static void
move_file_to_cache_same_fs(const char *source, const char *dest)
{
	do_copy_or_move_file_to_cache(source, dest, false);
}

// Copy or link a file from the cache.
static void
get_file_from_cache(const char *source, const char *dest)
{
	int ret;
	const char *type;
	bool compression = file_is_compressed(source, &type);
	bool do_link = conf->hard_link && !compression;

	if (do_link) {
		x_unlink(dest);
		ret = link(source, dest);
	} else {
		int level = 0; /* uncompressed */
		ret = copy_file(source, dest, type, level);
	}

	if (ret == -1) {
		if (errno == ENOENT || errno == ESTALE) {
			cc_log("File missing in cache: %s", source);
			stats_update(STATS_MISSING);
		} else {
			cc_log("Failed to %s %s to %s: %s",
			       do_link ? "link" : "copy",
			       source,
			       dest,
			       strerror(errno));
			stats_update(STATS_ERROR);
		}

		// If there was trouble getting a file from the cached result, wipe the
		// whole cached result for consistency.
		x_unlink(cached_stderr);
		x_unlink(cached_obj);
		x_unlink(cached_dep);
		x_unlink(cached_cov);
		x_unlink(cached_su);
		x_unlink(cached_dia);
		x_unlink(cached_dwo);

		failed();
	}

	cc_log("Created from cache: %s -> %s", source, dest);
}

// Send cached stderr, if any, to stderr.
static void
send_cached_stderr(void)
{
	int fd_stderr = open(cached_stderr, O_RDONLY | O_BINARY);
	if (fd_stderr != -1) {
		copy_fd(fd_stderr, 2);
		close(fd_stderr);
	}
}

// Create or update the manifest file.
void update_manifest_file(void)
{
	if (!conf->direct_mode
	    || !included_files
	    || conf->read_only
	    || conf->read_only_direct) {
		return;
	}

	struct stat st;
	size_t old_size = 0; // in bytes
	if (stat(manifest_path, &st) == 0) {
		old_size = file_size(&st);
	}
	if (manifest_put(manifest_path, cached_obj_hash, included_files)) {
		cc_log("Added object file hash to %s", manifest_path);
		update_mtime(manifest_path);
		if (x_stat(manifest_path, &st) == 0) {
			stats_update_size(file_size(&st) - old_size, old_size == 0 ? 1 : 0);
		}
	} else {
		cc_log("Failed to add object file hash to %s", manifest_path);
	}
}

// Run the real compiler and put the result in cache.
static void
to_cache(struct args *args)
{
	char *tmp_stdout = format("%s.tmp.stdout", cached_obj);
	int tmp_stdout_fd = create_tmp_fd(&tmp_stdout);
	char *tmp_stderr = format("%s.tmp.stderr", cached_obj);
	int tmp_stderr_fd = create_tmp_fd(&tmp_stderr);

	args_add(args, "-o");
	args_add(args, output_obj);

	if (generating_diagnostics) {
		args_add(args, "--serialize-diagnostics");
		args_add(args, output_dia);
	}

	// Turn off DEPENDENCIES_OUTPUT when running cc1, because otherwise it will
	// emit a line like this:
	//
	//   tmp.stdout.vexed.732.o: /home/mbp/.ccache/tmp.stdout.vexed.732.i
	x_unsetenv("DEPENDENCIES_OUTPUT");

	if (conf->run_second_cpp) {
		args_add(args, input_file);
	} else {
		args_add(args, i_tmpfile);
	}

	cc_log("Running real compiler");
	int status =
	  execute(args->argv, tmp_stdout_fd, tmp_stderr_fd, &compiler_pid);
	args_pop(args, 3);

	struct stat st;
	if (x_stat(tmp_stdout, &st) != 0) {
		// The stdout file was removed - cleanup in progress? Better bail out.
		stats_update(STATS_MISSING);
		tmp_unlink(tmp_stdout);
		tmp_unlink(tmp_stderr);
		failed();
	}

	// distcc-pump outputs lines like this:
	// __________Using # distcc servers in pump mode
	if (st.st_size != 0 && !compiler_is_pump(args)) {
		cc_log("Compiler produced stdout");
		stats_update(STATS_STDOUT);
		tmp_unlink(tmp_stdout);
		tmp_unlink(tmp_stderr);
		failed();
	}
	tmp_unlink(tmp_stdout);

	// Merge stderr from the preprocessor (if any) and stderr from the real
	// compiler into tmp_stderr.
	if (cpp_stderr) {
		char *tmp_stderr2 = format("%s.2", tmp_stderr);
		if (x_rename(tmp_stderr, tmp_stderr2)) {
			cc_log("Failed to rename %s to %s: %s", tmp_stderr, tmp_stderr2,
			       strerror(errno));
			failed();
		}

		int fd_cpp_stderr = open(cpp_stderr, O_RDONLY | O_BINARY);
		if (fd_cpp_stderr == -1) {
			cc_log("Failed opening %s: %s", cpp_stderr, strerror(errno));
			failed();
		}

		int fd_real_stderr = open(tmp_stderr2, O_RDONLY | O_BINARY);
		if (fd_real_stderr == -1) {
			cc_log("Failed opening %s: %s", tmp_stderr2, strerror(errno));
			failed();
		}

		int fd_result =
		  open(tmp_stderr, O_WRONLY | O_CREAT | O_TRUNC | O_BINARY, 0666);
		if (fd_result == -1) {
			cc_log("Failed opening %s: %s", tmp_stderr, strerror(errno));
			failed();
		}

		copy_fd(fd_cpp_stderr, fd_result);
		copy_fd(fd_real_stderr, fd_result);
		close(fd_cpp_stderr);
		close(fd_real_stderr);
		close(fd_result);
		tmp_unlink(tmp_stderr2);
		free(tmp_stderr2);
	}

	if (status != 0) {
		cc_log("Compiler gave exit status %d", status);
		stats_update(STATS_STATUS);

		int fd = open(tmp_stderr, O_RDONLY | O_BINARY);
		if (fd != -1) {
			// We can output stderr immediately instead of rerunning the compiler.
			copy_fd(fd, 2);
			close(fd);
			tmp_unlink(tmp_stderr);

			x_exit(status);
		}

		tmp_unlink(tmp_stderr);
		failed();
	}

	if (stat(output_obj, &st) != 0) {
		cc_log("Compiler didn't produce an object file");
		stats_update(STATS_NOOUTPUT);
		failed();
	}
	if (st.st_size == 0) {
		cc_log("Compiler produced an empty object file");
		stats_update(STATS_EMPTYOUTPUT);
		failed();
	}

	if (x_stat(tmp_stderr, &st) != 0) {
		stats_update(STATS_ERROR);
		failed();
	}
	if (st.st_size > 0) {
<<<<<<< HEAD
		if (move_uncompressed_file(
		      tmp_stderr, cached_stderr,
		      "gzip", /* always use gzip compression for stderr */
		      conf->compression ? conf->compression_level : 0) != 0) {
			cc_log("Failed to move %s to %s: %s", tmp_stderr, cached_stderr,
			       strerror(errno));
			stats_update(STATS_ERROR);
			failed();
		}
		cc_log("Stored in cache: %s", cached_stderr);
		if (!conf->compression
		    // If the file was compressed, obtain the size again:
		    || x_stat(cached_stderr, &st) == 0) {
			stats_update_size(file_size(&st), 1);
		}
=======
		move_file_to_cache_same_fs(tmp_stderr, cached_stderr);
>>>>>>> 13db1e5d
	} else {
		tmp_unlink(tmp_stderr);
		if (conf->recache) {
			// If recaching, we need to remove any previous .stderr.
			x_unlink(cached_stderr);
		}
	}

	copy_file_to_cache(output_obj, cached_obj);
	if (generating_dependencies) {
		use_relative_paths_in_depfile(output_dep);
		copy_file_to_cache(output_dep, cached_dep);
	}
	if (generating_coverage) {
		copy_file_to_cache(output_cov, cached_cov);
	}
	if (generating_stackusage) {
		copy_file_to_cache(output_su, cached_su);
	}
	if (generating_diagnostics) {
		copy_file_to_cache(output_dia, cached_dia);
	}
	if (using_split_dwarf) {
		copy_file_to_cache(output_dwo, cached_dwo);
	}

	stats_update(STATS_TOCACHE);

	// Make sure we have a CACHEDIR.TAG in the cache part of cache_dir. This can
	// be done almost anywhere, but we might as well do it near the end as we
	// save the stat call if we exit early.
	{
		char *first_level_dir = dirname(stats_file);
		if (create_cachedirtag(first_level_dir) != 0) {
			cc_log("Failed to create %s/CACHEDIR.TAG (%s)\n",
			       first_level_dir, strerror(errno));
			stats_update(STATS_ERROR);
			failed();
		}
		free(first_level_dir);

		// Remove any CACHEDIR.TAG on the cache_dir level where it was located in
		// previous ccache versions.
		if (getpid() % 1000 == 0) {
			char *path = format("%s/CACHEDIR.TAG", conf->cache_dir);
			x_unlink(path);
			free(path);
		}
	}

	// Everything OK.
	send_cached_stderr();
	update_manifest_file();

	free(tmp_stderr);
	free(tmp_stdout);
}

// Find the object file name by running the compiler in preprocessor mode.
// Returns the hash as a heap-allocated hex string.
static struct file_hash *
get_object_name_from_cpp(struct args *args, struct mdfour *hash)
{
	time_of_compilation = time(NULL);

	char *path_stderr = format("%s/tmp.cpp_stderr", temp_dir());
	int path_stderr_fd = create_tmp_fd(&path_stderr);
	add_pending_tmp_file(path_stderr);

	char *path_stdout;
	int status;
	if (direct_i_file) {
		// We are compiling a .i or .ii file - that means we can skip the cpp stage
		// and directly form the correct i_tmpfile.
		path_stdout = input_file;
		status = 0;
	} else {
		// Run cpp on the input file to obtain the .i.

		// Limit the basename to 10 characters in order to cope with filesystem with
		// small maximum filename length limits.
		char *input_base = basename(input_file);
		char *tmp = strchr(input_base, '.');
		if (tmp) {
			*tmp = 0;
		}
		if (strlen(input_base) > 10) {
			input_base[10] = 0;
		}

		path_stdout = format("%s/%s.stdout", temp_dir(), input_base);
		int path_stdout_fd = create_tmp_fd(&path_stdout);
		add_pending_tmp_file(path_stdout);

		int args_added = 2;
		args_add(args, "-E");
		if (conf->keep_comments_cpp) {
			args_add(args, "-C");
			args_added = 3;
		}
		args_add(args, input_file);
		add_prefix(args, conf->prefix_command_cpp);
		cc_log("Running preprocessor");
		status = execute(args->argv, path_stdout_fd, path_stderr_fd, &compiler_pid);
		args_pop(args, args_added);
	}

	if (status != 0) {
		cc_log("Preprocessor gave exit status %d", status);
		stats_update(STATS_PREPROCESSOR);
		failed();
	}

	if (conf->unify) {
		// When we are doing the unifying tricks we need to include the input file
		// name in the hash to get the warnings right.
		hash_delimiter(hash, "unifyfilename");
		hash_string(hash, input_file);

		hash_delimiter(hash, "unifycpp");

		bool debug_unify = getenv("CCACHE_DEBUG_UNIFY");
		if (unify_hash(hash, path_stdout, debug_unify) != 0) {
			stats_update(STATS_ERROR);
			cc_log("Failed to unify %s", path_stdout);
			failed();
		}
	} else {
		hash_delimiter(hash, "cpp");
		if (!process_preprocessed_file(hash, path_stdout,
		                               compiler_is_pump(args))) {
			stats_update(STATS_ERROR);
			failed();
		}
	}

	hash_delimiter(hash, "cppstderr");
	if (!hash_file(hash, path_stderr)) {
		fatal("Failed to open %s: %s", path_stderr, strerror(errno));
	}

	if (direct_i_file) {
		i_tmpfile = input_file;
	} else {
		// i_tmpfile needs the proper cpp_extension for the compiler to do its
		// thing correctly
		i_tmpfile = format("%s.%s", path_stdout, conf->cpp_extension);
		x_rename(path_stdout, i_tmpfile);
		add_pending_tmp_file(i_tmpfile);
	}

	if (conf->run_second_cpp) {
		free(path_stderr);
	} else {
		// If we are using the CPP trick, we need to remember this stderr data and
		// output it just before the main stderr from the compiler pass.
		cpp_stderr = path_stderr;
		hash_delimiter(hash, "runsecondcpp");
		hash_string(hash, "false");
	}

	struct file_hash *result = x_malloc(sizeof(*result));
	hash_result_as_bytes(hash, result->hash);
	result->size = hash->totalN;
	return result;
}

static void
update_cached_result_globals(struct file_hash *hash)
{
	char *object_name = format_hash_as_string(hash->hash, hash->size);
	cached_obj_hash = hash;
	cached_obj = get_path_in_cache(object_name, ".o");
	cached_stderr = get_path_in_cache(object_name, ".stderr");
	cached_dep = get_path_in_cache(object_name, ".d");
	cached_cov = get_path_in_cache(object_name, ".gcno");
	cached_su = get_path_in_cache(object_name, ".su");
	cached_dia = get_path_in_cache(object_name, ".dia");
	cached_dwo = get_path_in_cache(object_name, ".dwo");

	stats_file = format("%s/%c/stats", conf->cache_dir, object_name[0]);
	free(object_name);
}

// Hash mtime or content of a file, or the output of a command, according to
// the CCACHE_COMPILERCHECK setting.
static void
hash_compiler(struct mdfour *hash, struct stat *st, const char *path,
              bool allow_command)
{
	if (str_eq(conf->compiler_check, "none")) {
		// Do nothing.
	} else if (str_eq(conf->compiler_check, "mtime")) {
		hash_delimiter(hash, "cc_mtime");
		hash_int(hash, st->st_size);
		hash_int(hash, st->st_mtime);
	} else if (str_startswith(conf->compiler_check, "string:")) {
		hash_delimiter(hash, "cc_hash");
		hash_string(hash, conf->compiler_check + strlen("string:"));
	} else if (str_eq(conf->compiler_check, "content") || !allow_command) {
		hash_delimiter(hash, "cc_content");
		hash_file(hash, path);
	} else { // command string
		if (!hash_multicommand_output(
		      hash, conf->compiler_check, orig_args->argv[0])) {
			fatal("Failure running compiler check command: %s", conf->compiler_check);
		}
	}
}

// Update a hash sum with information common for the direct and preprocessor
// modes.
static void
calculate_common_hash(struct args *args, struct mdfour *hash)
{
	hash_string(hash, HASH_PREFIX);

	// We have to hash the extension, as a .i file isn't treated the same by the
	// compiler as a .ii file.
	hash_delimiter(hash, "ext");
	hash_string(hash, conf->cpp_extension);

#ifdef _WIN32
	const char *ext = strrchr(args->argv[0], '.');
	char full_path_win_ext[MAX_PATH + 1] = {0};
	add_exe_ext_if_no_to_fullpath(full_path_win_ext, MAX_PATH, ext,
	                              args->argv[0]);
	const char *full_path = full_path_win_ext;
#else
	const char *full_path = args->argv[0];
#endif

	struct stat st;
	if (x_stat(full_path, &st) != 0) {
		stats_update(STATS_COMPILER);
		failed();
	}

	// Hash information about the compiler.
	hash_compiler(hash, &st, args->argv[0], true);

	// Also hash the compiler name as some compilers use hard links and behave
	// differently depending on the real name.
	hash_delimiter(hash, "cc_name");
	char *p = basename(args->argv[0]);
	hash_string(hash, p);
	free(p);

	// Possibly hash the current working directory.
	if (generating_debuginfo && conf->hash_dir) {
		char *cwd = gnu_getcwd();
		for (size_t i = 0; i < debug_prefix_maps_len; i++) {
			char *map = debug_prefix_maps[i];
			char *sep = strchr(map, '=');
			if (sep) {
				char *old = x_strndup(map, sep - map);
				char *new = x_strdup(sep + 1);
				cc_log("Relocating debuginfo cwd %s, from %s to %s", cwd, old, new);
				if (str_startswith(cwd, old)) {
					char *dir = format("%s%s", new, cwd + strlen(old));
					free(cwd);
					cwd = dir;
				}
				free(old);
				free(new);
			}
		}
		if (cwd) {
			hash_delimiter(hash, "cwd");
			hash_string(hash, cwd);
			free(cwd);
		}
	}

	// Possibly hash the coverage data file path.
	if (generating_coverage && profile_arcs) {
		char *dir = dirname(output_obj);
		if (profile_dir) {
			dir = x_strdup(profile_dir);
		} else {
			char *real_dir = x_realpath(dir);
			free(dir);
			dir = real_dir;
		}
		if (dir) {
			char *base_name = basename(output_obj);
			p = remove_extension(base_name);
			free(base_name);
			char *gcda_path = format("%s/%s.gcda", dir, p);
			cc_log("Hashing coverage path %s", gcda_path);
			free(p);
			hash_delimiter(hash, "gcda");
			hash_string(hash, gcda_path);
			free(dir);
		}
	}

	if (!str_eq(conf->extra_files_to_hash, "")) {
		char *p = x_strdup(conf->extra_files_to_hash);
		char *q = p;
		char *path;
		char *saveptr = NULL;
		while ((path = strtok_r(q, PATH_DELIM, &saveptr))) {
			cc_log("Hashing extra file %s", path);
			hash_delimiter(hash, "extrafile");
			if (!hash_file(hash, path)) {
				stats_update(STATS_BADEXTRAFILE);
				failed();
			}
			q = NULL;
		}
		free(p);
	}

	// Possibly hash GCC_COLORS (for color diagnostics).
	if (compiler_is_gcc(args)) {
		const char *gcc_colors = getenv("GCC_COLORS");
		if (gcc_colors) {
			hash_delimiter(hash, "gcccolors");
			hash_string(hash, gcc_colors);
		}
	}
}

// Update a hash sum with information specific to the direct and preprocessor
// modes and calculate the object hash. Returns the object hash on success,
// otherwise NULL. Caller frees.
static struct file_hash *
calculate_object_hash(struct args *args, struct mdfour *hash, int direct_mode)
{
	if (direct_mode) {
		hash_delimiter(hash, "manifest version");
		hash_int(hash, MANIFEST_VERSION);
	}

	// clang will emit warnings for unused linker flags, so we shouldn't skip
	// those arguments.
	int is_clang = compiler_is_clang(args);

	// First the arguments.
	for (int i = 1; i < args->argc; i++) {
		// -L doesn't affect compilation (except for clang).
		if (i < args->argc-1 && str_eq(args->argv[i], "-L") && !is_clang) {
			i++;
			continue;
		}
		if (str_startswith(args->argv[i], "-L") && !is_clang) {
			continue;
		}

		// -Wl,... doesn't affect compilation (except for clang).
		if (str_startswith(args->argv[i], "-Wl,") && !is_clang) {
			continue;
		}

		// The -fdebug-prefix-map option may be used in combination with
		// CCACHE_BASEDIR to reuse results across different directories. Skip it
		// from hashing.
		if (str_startswith(args->argv[i], "-fdebug-prefix-map=")) {
			continue;
		}

		// When using the preprocessor, some arguments don't contribute to the
		// hash. The theory is that these arguments will change the output of -E if
		// they are going to have any effect at all. For precompiled headers this
		// might not be the case.
		if (!direct_mode && !output_is_precompiled_header
		    && !using_precompiled_header) {
			if (compopt_affects_cpp(args->argv[i])) {
				if (compopt_takes_arg(args->argv[i])) {
					i++;
				}
				continue;
			}
			if (compopt_short(compopt_affects_cpp, args->argv[i])) {
				continue;
			}
		}

		// If we're generating dependencies, we make sure to skip the filename of
		// the dependency file, since it doesn't impact the output.
		if (generating_dependencies) {
			if (str_startswith(args->argv[i], "-Wp,")) {
				if (str_startswith(args->argv[i], "-Wp,-MD,")
				    && !strchr(args->argv[i] + 8, ',')) {
					hash_string_length(hash, args->argv[i], 8);
					continue;
				} else if (str_startswith(args->argv[i], "-Wp,-MMD,")
				           && !strchr(args->argv[i] + 9, ',')) {
					hash_string_length(hash, args->argv[i], 9);
					continue;
				}
			} else if (str_startswith(args->argv[i], "-MF")) {
				// In either case, hash the "-MF" part.
				hash_string_length(hash, args->argv[i], 3);

				bool separate_argument = (strlen(args->argv[i]) == 3);
				if (separate_argument) {
					// Next argument is dependency name, so skip it.
					i++;
				}
				continue;
			}
		}

		char *p = NULL;
		if (str_startswith(args->argv[i], "-specs=")) {
			p = args->argv[i] + 7;
		} else if (str_startswith(args->argv[i], "--specs=")) {
			p = args->argv[i] + 8;
		}

		struct stat st;
		if (p && x_stat(p, &st) == 0) {
			// If given an explicit specs file, then hash that file, but don't
			// include the path to it in the hash.
			hash_delimiter(hash, "specs");
			hash_compiler(hash, &st, p, false);
			continue;
		}

		if (str_startswith(args->argv[i], "-fplugin=")
		    && x_stat(args->argv[i] + 9, &st) == 0) {
			hash_delimiter(hash, "plugin");
			hash_compiler(hash, &st, args->argv[i] + 9, false);
			continue;
		}

		if (str_eq(args->argv[i], "-Xclang")
		    && i + 3 < args->argc
		    && str_eq(args->argv[i+1], "-load")
		    && str_eq(args->argv[i+2], "-Xclang")
		    && x_stat(args->argv[i+3], &st) == 0) {
			hash_delimiter(hash, "plugin");
			hash_compiler(hash, &st, args->argv[i+3], false);
			i += 3;
			continue;
		}

		// All other arguments are included in the hash.
		hash_delimiter(hash, "arg");
		hash_string(hash, args->argv[i]);
		if (i + 1 < args->argc && compopt_takes_arg(args->argv[i])) {
			i++;
			hash_delimiter(hash, "arg");
			hash_string(hash, args->argv[i]);
		}
	}

	// For profile generation (-fprofile-arcs, -fprofile-generate):
	// - hash profile directory
	//
	// For profile usage (-fprofile-use):
	// - hash profile data
	//
	// -fbranch-probabilities and -fvpt usage is covered by
	// -fprofile-generate/-fprofile-use.
	//
	// The profile directory can be specified as an argument to
	// -fprofile-generate=, -fprofile-use= or -fprofile-dir=.
	if (profile_generate) {
		if (!profile_dir) {
			profile_dir = get_cwd();
		}
		cc_log("Adding profile directory %s to our hash", profile_dir);
		hash_delimiter(hash, "-fprofile-dir");
		hash_string(hash, profile_dir);
	}

	if (profile_use) {
		// Calculate gcda name.
		if (!profile_dir) {
			profile_dir = get_cwd();
		}
		char *base_name = remove_extension(output_obj);
		char *gcda_name = format("%s/%s.gcda", profile_dir, base_name);
		cc_log("Adding profile data %s to our hash", gcda_name);
		// Add the gcda to our hash.
		hash_delimiter(hash, "-fprofile-use");
		hash_file(hash, gcda_name);
		free(base_name);
		free(gcda_name);
	}

	// Adding -arch to hash since cpp output is affected.
	for (size_t i = 0; i < arch_args_size; ++i) {
		hash_delimiter(hash, "-arch");
		hash_string(hash, arch_args[i]);
	}

	struct file_hash *object_hash = NULL;
	if (direct_mode) {
		// Hash environment variables that affect the preprocessor output.
		const char *envvars[] = {
			"CPATH",
			"C_INCLUDE_PATH",
			"CPLUS_INCLUDE_PATH",
			"OBJC_INCLUDE_PATH",
			"OBJCPLUS_INCLUDE_PATH", // clang
			NULL
		};
		for (const char **p = envvars; *p; ++p) {
			char *v = getenv(*p);
			if (v) {
				hash_delimiter(hash, *p);
				hash_string(hash, v);
			}
		}

		if (!(conf->sloppiness & SLOPPY_FILE_MACRO)) {
			// The source code file or an include file may contain __FILE__, so make
			// sure that the hash is unique for the file name.
			hash_delimiter(hash, "inputfile");
			hash_string(hash, input_file);
		}

		hash_delimiter(hash, "sourcecode");
		int result = hash_source_code_file(conf, hash, input_file);
		if (result & HASH_SOURCE_CODE_ERROR) {
			failed();
		}
		if (result & HASH_SOURCE_CODE_FOUND_TIME) {
			cc_log("Disabling direct mode");
			conf->direct_mode = false;
			return NULL;
		}
		char *manifest_name = hash_result(hash);
		manifest_path = get_path_in_cache(manifest_name, ".manifest");
		free(manifest_name);
		cc_log("Looking for object file hash in %s", manifest_path);
		object_hash = manifest_get(conf, manifest_path);
		if (object_hash) {
			cc_log("Got object file hash from manifest");
		} else {
			cc_log("Did not find object file hash in manifest");
		}
	} else {
		if (arch_args_size == 0) {
			object_hash = get_object_name_from_cpp(args, hash);
			cc_log("Got object file hash from preprocessor");
		} else {
			args_add(args, "-arch");
			for (size_t i = 0; i < arch_args_size; ++i) {
				args_add(args, arch_args[i]);
				object_hash = get_object_name_from_cpp(args, hash);
				cc_log("Got object file hash from preprocessor with -arch %s",
				       arch_args[i]);
				if (i != arch_args_size - 1) {
					free(object_hash);
					object_hash = NULL;
				}
				args_pop(args, 1);
			}
			args_pop(args, 1);
		}
		if (generating_dependencies) {
			cc_log("Preprocessor created %s", output_dep);
		}
	}

	return object_hash;
}

// Try to return the compile result from cache. If we can return from cache
// then this function exits with the correct status code, otherwise it returns.
static void
from_cache(enum fromcache_call_mode mode, bool put_object_in_manifest)
{
	// The user might be disabling cache hits.
	if (conf->recache) {
		return;
	}

	// We can't trust the objects based on running the preprocessor
	// when the output is precompiled headers, as the hash does not
	// include the mtime of each included header, breaking compilation
	// with clang when the precompiled header is used after touching
	// one of the included files.
	if (output_is_precompiled_header && mode == FROMCACHE_CPP_MODE) {
		cc_log("Not using preprocessed cached object for precompiled header");
		return;
	}

	// Occasionally, e.g. on hard reset, our cache ends up as just filesystem
	// meta-data with no content. Catch an easy case of this.
	struct stat st;
	if (stat(cached_obj, &st) != 0) {
		cc_log("Object file %s not in cache", cached_obj);
		return;
	}
	if (st.st_size == 0) {
		cc_log("Invalid (empty) object file %s in cache", cached_obj);
		x_unlink(cached_obj);
		return;
	}

	// (If mode != FROMCACHE_DIRECT_MODE, the dependency file is created by gcc.)
	bool produce_dep_file =
	  generating_dependencies && mode == FROMCACHE_DIRECT_MODE;

	// Get result from cache.
	if (!str_eq(output_obj, "/dev/null")) {
		get_file_from_cache(cached_obj, output_obj);
		if (using_split_dwarf) {
			get_file_from_cache(cached_dwo, output_dwo);
		}
	}
	if (produce_dep_file) {
		get_file_from_cache(cached_dep, output_dep);
	}
	if (generating_coverage) {
		get_file_from_cache(cached_cov, output_cov);
	}
	if (generating_stackusage) {
		get_file_from_cache(cached_su, output_su);
	}
	if (generating_diagnostics) {
		get_file_from_cache(cached_dia, output_dia);
	}

	// Update modification timestamps to save files from LRU cleanup. Also gives
	// files a sensible mtime when hard-linking.
	update_mtime(cached_obj);
	update_mtime(cached_stderr);
	if (produce_dep_file) {
		update_mtime(cached_dep);
	}
	if (generating_coverage) {
		update_mtime(cached_cov);
	}
	if (generating_stackusage) {
		update_mtime(cached_su);
	}
	if (generating_diagnostics) {
		update_mtime(cached_dia);
	}
	if (cached_dwo) {
		update_mtime(cached_dwo);
	}

	send_cached_stderr();

	if (put_object_in_manifest) {
		update_manifest_file();
	}

	// Log the cache hit.
	switch (mode) {
	case FROMCACHE_DIRECT_MODE:
		cc_log("Succeeded getting cached result");
		stats_update(STATS_CACHEHIT_DIR);
		break;

	case FROMCACHE_CPP_MODE:
		cc_log("Succeeded getting cached result");
		stats_update(STATS_CACHEHIT_CPP);
		break;
	}

	// And exit with the right status code.
	x_exit(0);
}

// Find the real compiler. We just search the PATH to find an executable of the
// same name that isn't a link to ourselves.
static void
find_compiler(char **argv)
{
	// We might be being invoked like "ccache gcc -c foo.c".
	char *base = basename(argv[0]);
	if (same_executable_name(base, MYNAME)) {
		args_remove_first(orig_args);
		free(base);
		if (is_full_path(orig_args->argv[0])) {
			// A full path was given.
			return;
		}
		base = basename(orig_args->argv[0]);
	}

	// Support user override of the compiler.
	if (!str_eq(conf->compiler, "")) {
		base = conf->compiler;
	}

	char *compiler = find_executable(base, MYNAME);
	if (!compiler) {
		stats_update(STATS_COMPILER);
		fatal("Could not find compiler \"%s\" in PATH", base);
	}
	if (str_eq(compiler, argv[0])) {
		fatal("Recursive invocation (the name of the ccache binary must be \"%s\")",
		      MYNAME);
	}
	orig_args->argv[0] = compiler;
}

bool
is_precompiled_header(const char *path)
{
	const char *ext = get_extension(path);
	return str_eq(ext, ".gch") || str_eq(ext, ".pch") || str_eq(ext, ".pth");
}

static bool
color_output_possible(void)
{
	const char *term_env = getenv("TERM");
	return isatty(STDERR_FILENO) && term_env && strcasecmp(term_env, "DUMB") != 0;
}

static bool
detect_pch(const char *option, const char *arg, bool *found_pch)
{
	struct stat st;

	// Try to be smart about detecting precompiled headers.
	char *pch_file = NULL;
	if (str_eq(option, "-include-pch") || str_eq(option, "-include-pth")) {
		if (stat(arg, &st) == 0) {
			cc_log("Detected use of precompiled header: %s", arg);
			pch_file = x_strdup(arg);
		}
	} else {
		char *gchpath = format("%s.gch", arg);
		if (stat(gchpath, &st) == 0) {
			cc_log("Detected use of precompiled header: %s", gchpath);
			pch_file = x_strdup(gchpath);
		} else {
			char *pchpath = format("%s.pch", arg);
			if (stat(pchpath, &st) == 0) {
				cc_log("Detected use of precompiled header: %s", pchpath);
				pch_file = x_strdup(pchpath);
			} else {
				// clang may use pretokenized headers.
				char *pthpath = format("%s.pth", arg);
				if (stat(pthpath, &st) == 0) {
					cc_log("Detected use of pretokenized header: %s", pthpath);
					pch_file = x_strdup(pthpath);
				}
				free(pthpath);
			}
			free(pchpath);
		}
		free(gchpath);
	}

	if (pch_file) {
		if (included_pch_file) {
			cc_log("Multiple precompiled headers used: %s and %s\n",
			       included_pch_file, pch_file);
			stats_update(STATS_ARGS);
			return false;
		}
		included_pch_file = pch_file;
		*found_pch = true;
	}
	return true;
}

// Process the compiler options into options suitable for passing to the
// preprocessor and the real compiler. The preprocessor options don't include
// -E; this is added later. Returns true on success, otherwise false.
bool
cc_process_args(struct args *args, struct args **preprocessor_args,
                struct args **compiler_args)
{
	bool found_c_opt = false;
	bool found_S_opt = false;
	bool found_pch = false;
	bool found_fpch_preprocess = false;
	const char *explicit_language = NULL; // As specified with -x.
	const char *file_language;            // As deduced from file extension.
	const char *actual_language;          // Language to actually use.
	const char *input_charset = NULL;
	// Is the dependency makefile name overridden with -MF?
	bool dependency_filename_specified = false;
	// Is the dependency makefile target name specified with -MT or -MQ?
	bool dependency_target_specified = false;
	// expanded_args is a copy of the original arguments given to the compiler
	// but with arguments from @file and similar constructs expanded. It's only
	// used as a temporary data structure to loop over.
	struct args *expanded_args = args_copy(args);
	// stripped_args essentially contains all original arguments except those
	// that only should be passed to the preprocessor (if run_second_cpp is
	// false) and except dependency options (like -MD and friends).
	struct args *stripped_args = args_init(0, NULL);
	// cpp_args contains arguments that were not added to stripped_args, i.e.
	// those that should only be passed to the preprocessor if run_second_cpp is
	// false. If run_second_cpp is true, they will be passed to the compiler as
	// well.
	struct args *cpp_args = args_init(0, NULL);
	// dep_args contains dependency options like -MD. They only passed to the
	// preprocessor, never to the compiler.
	struct args *dep_args = args_init(0, NULL);

	bool found_color_diagnostics = false;

	int argc = expanded_args->argc;
	char **argv = expanded_args->argv;
	args_add(stripped_args, argv[0]);

	bool result = true;
	for (int i = 1; i < argc; i++) {
		// The user knows best: just swallow the next arg.
		if (str_eq(argv[i], "--ccache-skip")) {
			i++;
			if (i == argc) {
				cc_log("--ccache-skip lacks an argument");
				result = false;
				goto out;
			}
			args_add(stripped_args, argv[i]);
			continue;
		}

		// Special case for -E.
		if (str_eq(argv[i], "-E")) {
			stats_update(STATS_PREPROCESSING);
			result = false;
			goto out;
		}

		// Handle "@file" argument.
		if (str_startswith(argv[i], "@") || str_startswith(argv[i], "-@")) {
			char *argpath = argv[i] + 1;

			if (argpath[-1] == '-') {
				++argpath;
			}
			struct args *file_args = args_init_from_gcc_atfile(argpath);
			if (!file_args) {
				cc_log("Couldn't read arg file %s", argpath);
				stats_update(STATS_ARGS);
				result = false;
				goto out;
			}

			args_insert(expanded_args, i, file_args, true);
			argc = expanded_args->argc;
			argv = expanded_args->argv;
			i--;
			continue;
		}

		// Handle cuda "-optf" and "--options-file" argument.
		if ((str_eq(argv[i], "-optf") || str_eq(argv[i], "--options-file"))
		    && compiler_is_nvcc(args)) {
			if (i == argc - 1) {
				cc_log("Expected argument after %s", argv[i]);
				stats_update(STATS_ARGS);
				result = false;
				goto out;
			}
			++i;

			// Argument is a comma-separated list of files.
			char *str_start = argv[i];
			char *str_end = strchr(str_start, ',');
			int index = i + 1;

			if (!str_end) {
				str_end = str_start + strlen(str_start);
			}

			while (str_end) {
				*str_end = '\0';
				struct args *file_args = args_init_from_gcc_atfile(str_start);
				if (!file_args) {
					cc_log("Couldn't read cuda options file %s", str_start);
					stats_update(STATS_ARGS);
					result = false;
					goto out;
				}

				int new_index = file_args->argc + index;
				args_insert(expanded_args, index, file_args, false);
				index = new_index;
				str_start = str_end;
				str_end = strchr(str_start, ',');
			}

			argc = expanded_args->argc;
			argv = expanded_args->argv;
			continue;
		}

		// These are always too hard.
		if (compopt_too_hard(argv[i]) || str_startswith(argv[i], "-fdump-")) {
			cc_log("Compiler option %s is unsupported", argv[i]);
			stats_update(STATS_UNSUPPORTED_OPTION);
			result = false;
			goto out;
		}

		// These are too hard in direct mode.
		if (conf->direct_mode && compopt_too_hard_for_direct_mode(argv[i])) {
			cc_log("Unsupported compiler option for direct mode: %s", argv[i]);
			conf->direct_mode = false;
		}

		// -Xarch_* options are too hard.
		if (str_startswith(argv[i], "-Xarch_")) {
			cc_log("Unsupported compiler option :%s", argv[i]);
			stats_update(STATS_UNSUPPORTED_OPTION);
			result = false;
			goto out;
		}

		// Handle -arch options.
		if (str_eq(argv[i], "-arch")) {
			if (arch_args_size == MAX_ARCH_ARGS - 1) {
				cc_log("Too many -arch compiler options; ccache supports at most %d",
				       MAX_ARCH_ARGS);
				stats_update(STATS_UNSUPPORTED_OPTION);
				result = false;
				goto out;
			}

			++i;
			arch_args[arch_args_size] = x_strdup(argv[i]); // It will leak.
			++arch_args_size;
			if (arch_args_size == 2) {
				conf->run_second_cpp = true;
			}
			continue;
		}

		if (str_eq(argv[i], "-fpch-preprocess")
		    || str_eq(argv[i], "-emit-pch")
		    || str_eq(argv[i], "-emit-pth")) {
			found_fpch_preprocess = true;
		}

		// We must have -c.
		if (str_eq(argv[i], "-c")) {
			found_c_opt = true;
			continue;
		}

		// -S changes the default extension.
		if (str_eq(argv[i], "-S")) {
			args_add(stripped_args, argv[i]);
			found_S_opt = true;
			continue;
		}

		// Special handling for -x: remember the last specified language before the
		// input file and strip all -x options from the arguments.
		if (str_eq(argv[i], "-x")) {
			if (i == argc - 1) {
				cc_log("Missing argument to %s", argv[i]);
				stats_update(STATS_ARGS);
				result = false;
				goto out;
			}
			if (!input_file) {
				explicit_language = argv[i+1];
			}
			i++;
			continue;
		}
		if (str_startswith(argv[i], "-x")) {
			if (!input_file) {
				explicit_language = &argv[i][2];
			}
			continue;
		}

		// We need to work out where the output was meant to go.
		if (str_eq(argv[i], "-o")) {
			if (i == argc - 1) {
				cc_log("Missing argument to %s", argv[i]);
				stats_update(STATS_ARGS);
				result = false;
				goto out;
			}
			output_obj = make_relative_path(x_strdup(argv[i+1]));
			i++;
			continue;
		}

		// Alternate form of -o with no space. Nvcc does not support this.
		if (str_startswith(argv[i], "-o") && !compiler_is_nvcc(args)) {
			output_obj = make_relative_path(x_strdup(&argv[i][2]));
			continue;
		}

		if (str_eq(argv[i], "-gsplit-dwarf")) {
			cc_log("Enabling caching of dwarf files since -gsplit-dwarf is used");
			using_split_dwarf = true;
			args_add(stripped_args, argv[i]);
			continue;
		}
		if (str_startswith(argv[i], "-fdebug-prefix-map=")) {
			debug_prefix_maps = x_realloc(
			  debug_prefix_maps,
			  (debug_prefix_maps_len + 1) * sizeof(char *));
			debug_prefix_maps[debug_prefix_maps_len++] = x_strdup(argv[i] + 19);
			args_add(stripped_args, argv[i]);
			continue;
		}

		// Debugging is handled specially, so that we know if we can strip line
		// number info.
		if (str_startswith(argv[i], "-g")) {
			generating_debuginfo = true;
			args_add(stripped_args, argv[i]);
			if (conf->unify && !str_eq(argv[i], "-g0")) {
				cc_log("%s used; disabling unify mode", argv[i]);
				conf->unify = false;
			}
			if (str_eq(argv[i], "-g3")) {
				cc_log("%s used; not compiling preprocessed code", argv[i]);
				conf->run_second_cpp = true;
			}
			continue;
		}

		// These options require special handling, because they behave differently
		// with gcc -E, when the output file is not specified.
		if (str_eq(argv[i], "-MD") || str_eq(argv[i], "-MMD")) {
			generating_dependencies = true;
			args_add(dep_args, argv[i]);
			continue;
		}
		if (str_startswith(argv[i], "-MF")) {
			dependency_filename_specified = true;
			free(output_dep);

			char *arg;
			bool separate_argument = (strlen(argv[i]) == 3);
			if (separate_argument) {
				// -MF arg
				if (i == argc - 1) {
					cc_log("Missing argument to %s", argv[i]);
					stats_update(STATS_ARGS);
					result = false;
					goto out;
				}
				arg = argv[i + 1];
				i++;
			} else {
				// -MFarg
				arg = &argv[i][3];
			}
			output_dep = make_relative_path(x_strdup(arg));
			// Keep the format of the args the same.
			if (separate_argument) {
				args_add(dep_args, "-MF");
				args_add(dep_args, output_dep);
			} else {
				char *option = format("-MF%s", output_dep);
				args_add(dep_args, option);
				free(option);
			}
			continue;
		}
		if (str_startswith(argv[i], "-MQ") || str_startswith(argv[i], "-MT")) {
			dependency_target_specified = true;

			char *relpath;
			if (strlen(argv[i]) == 3) {
				// -MQ arg or -MT arg
				if (i == argc - 1) {
					cc_log("Missing argument to %s", argv[i]);
					stats_update(STATS_ARGS);
					result = false;
					goto out;
				}
				args_add(dep_args, argv[i]);
				relpath = make_relative_path(x_strdup(argv[i + 1]));
				args_add(dep_args, relpath);
				free(relpath);
				i++;
			} else {
				char *arg_opt = x_strndup(argv[i], 3);
				relpath = make_relative_path(x_strdup(argv[i] + 3));
				char *option = format("%s%s", arg_opt, relpath);
				args_add(dep_args, option);
				free(arg_opt);
				free(relpath);
				free(option);
			}
			continue;
		}
		if (str_eq(argv[i], "-fprofile-arcs")) {
			profile_arcs = true;
			args_add(stripped_args, argv[i]);
			continue;
		}
		if (str_eq(argv[i], "-ftest-coverage")) {
			generating_coverage = true;
			args_add(stripped_args, argv[i]);
			continue;
		}
		if (str_eq(argv[i], "-fstack-usage")) {
			generating_stackusage = true;
			args_add(stripped_args, argv[i]);
			continue;
		}
		if (str_eq(argv[i], "--coverage") // = -fprofile-arcs -ftest-coverage
		    || str_eq(argv[i], "-coverage")) { // Undocumented but still works.
			profile_arcs = true;
			generating_coverage = true;
			args_add(stripped_args, argv[i]);
			continue;
		}
		if (str_startswith(argv[i], "-fprofile-dir=")) {
			profile_dir = x_strdup(argv[i] + 14);
			args_add(stripped_args, argv[i]);
			continue;
		}
		if (str_startswith(argv[i], "--sysroot=")) {
			char *relpath = make_relative_path(x_strdup(argv[i] + 10));
			char *option = format("--sysroot=%s", relpath);
			args_add(stripped_args, option);
			free(relpath);
			free(option);
			continue;
		}
		// Alternate form of specifying sysroot without =
		if (str_eq(argv[i], "--sysroot")) {
			if (i == argc-1) {
				cc_log("Missing argument to %s", argv[i]);
				stats_update(STATS_ARGS);
				result = false;
				goto out;
			}
			args_add(stripped_args, argv[i]);
			char *relpath = make_relative_path(x_strdup(argv[i+1]));
			args_add(stripped_args, relpath);
			i++;
			free(relpath);
			continue;
		}
		if (str_startswith(argv[i], "-Wp,")) {
			if (str_eq(argv[i], "-Wp,-P")
			    || strstr(argv[i], ",-P,")
			    || str_endswith(argv[i], ",-P")) {
				// -P removes preprocessor information in such a way that the object
				// file from compiling the preprocessed file will not be equal to the
				// object file produced when compiling without ccache.
				cc_log("Too hard option -Wp,-P detected");
				stats_update(STATS_UNSUPPORTED_OPTION);
				failed();
			} else if (str_startswith(argv[i], "-Wp,-MD,")
			           && !strchr(argv[i] + 8, ',')) {
				generating_dependencies = true;
				dependency_filename_specified = true;
				free(output_dep);
				output_dep = make_relative_path(x_strdup(argv[i] + 8));
				args_add(dep_args, argv[i]);
				continue;
			} else if (str_startswith(argv[i], "-Wp,-MMD,")
			           && !strchr(argv[i] + 9, ',')) {
				generating_dependencies = true;
				dependency_filename_specified = true;
				free(output_dep);
				output_dep = make_relative_path(x_strdup(argv[i] + 9));
				args_add(dep_args, argv[i]);
				continue;
			} else if (str_startswith(argv[i], "-Wp,-D")
			           && !strchr(argv[i] + 6, ',')) {
				// Treat it like -D.
				args_add(cpp_args, argv[i] + 4);
				continue;
			} else if (str_eq(argv[i], "-Wp,-MP")
			           || (strlen(argv[i]) > 8
			               && str_startswith(argv[i], "-Wp,-M")
			               && argv[i][7] == ','
			               && (argv[i][6] == 'F'
			                   || argv[i][6] == 'Q'
			                   || argv[i][6] == 'T')
			               && !strchr(argv[i] + 8, ','))) {
				// TODO: Make argument to MF/MQ/MT relative.
				args_add(dep_args, argv[i]);
				continue;
			} else if (conf->direct_mode) {
				// -Wp, can be used to pass too hard options to the preprocessor.
				// Hence, disable direct mode.
				cc_log("Unsupported compiler option for direct mode: %s", argv[i]);
				conf->direct_mode = false;
			}

			// Any other -Wp,* arguments are only relevant for the preprocessor.
			args_add(cpp_args, argv[i]);
			continue;
		}
		if (str_eq(argv[i], "-MP")) {
			args_add(dep_args, argv[i]);
			continue;
		}

		// Input charset needs to be handled specially.
		if (str_startswith(argv[i], "-finput-charset=")) {
			input_charset = argv[i];
			continue;
		}

		if (str_eq(argv[i], "--serialize-diagnostics")) {
			if (i == argc - 1) {
				cc_log("Missing argument to %s", argv[i]);
				stats_update(STATS_ARGS);
				result = false;
				goto out;
			}
			generating_diagnostics = true;
			output_dia = make_relative_path(x_strdup(argv[i+1]));
			i++;
			continue;
		}

		if (str_startswith(argv[i], "-fprofile-")) {
			char *arg = x_strdup(argv[i]);
			const char *arg_profile_dir = strchr(argv[i], '=');
			if (arg_profile_dir) {
				// Convert to absolute path.
				char *dir = x_realpath(arg_profile_dir + 1);
				if (!dir) {
					// Directory doesn't exist.
					dir = x_strdup(arg_profile_dir + 1);
				}

				// We can get a better hit rate by using the real path here.
				free(arg);
				char *option = x_strndup(argv[i], arg_profile_dir - argv[i]);
				arg = format("%s=%s", option, dir);
				cc_log("Rewriting %s to %s", argv[i], arg);
				free(option);
				free(dir);
			}

			bool supported_profile_option = false;
			if (str_startswith(argv[i], "-fprofile-generate")
			    || str_eq(argv[i], "-fprofile-arcs")) {
				profile_generate = true;
				supported_profile_option = true;
			} else if (str_startswith(argv[i], "-fprofile-use")
			           || str_eq(argv[i], "-fbranch-probabilities")) {
				profile_use = true;
				supported_profile_option = true;
			} else if (str_eq(argv[i], "-fprofile-dir")) {
				supported_profile_option = true;
			}

			if (supported_profile_option) {
				args_add(stripped_args, arg);
				free(arg);

				// If the profile directory has already been set, give up... Hard to
				// know what the user means, and what the compiler will do.
				if (arg_profile_dir && profile_dir) {
					cc_log("Profile directory already set; giving up");
					result = false;
					goto out;
				} else if (arg_profile_dir) {
					cc_log("Setting profile directory to %s", profile_dir);
					profile_dir = x_strdup(arg_profile_dir);
				}
				continue;
			}
			cc_log("Unknown profile option: %s", argv[i]);
			free(arg);
		}

		if (str_eq(argv[i], "-fcolor-diagnostics")
		    || str_eq(argv[i], "-fno-color-diagnostics")
		    || str_eq(argv[i], "-fdiagnostics-color")
		    || str_eq(argv[i], "-fdiagnostics-color=always")
		    || str_eq(argv[i], "-fno-diagnostics-color")
		    || str_eq(argv[i], "-fdiagnostics-color=never")) {
			args_add(stripped_args, argv[i]);
			found_color_diagnostics = true;
			continue;
		}
		if (str_eq(argv[i], "-fdiagnostics-color=auto")) {
			if (color_output_possible()) {
				// Output is redirected, so color output must be forced.
				args_add(stripped_args, "-fdiagnostics-color=always");
				cc_log("Automatically forcing colors");
			} else {
				args_add(stripped_args, argv[i]);
			}
			found_color_diagnostics = true;
			continue;
		}

		// Options taking an argument that we may want to rewrite to relative paths
		// to get better hit rate. A secondary effect is that paths in the standard
		// error output produced by the compiler will be normalized.
		if (compopt_takes_path(argv[i])) {
			if (i == argc - 1) {
				cc_log("Missing argument to %s", argv[i]);
				stats_update(STATS_ARGS);
				result = false;
				goto out;
			}

			if (!detect_pch(argv[i], argv[i+1], &found_pch)) {
				result = false;
				goto out;
			}

			char *relpath = make_relative_path(x_strdup(argv[i+1]));
			if (compopt_affects_cpp(argv[i])) {
				args_add(cpp_args, argv[i]);
				args_add(cpp_args, relpath);
			} else {
				args_add(stripped_args, argv[i]);
				args_add(stripped_args, relpath);
			}
			free(relpath);

			i++;
			continue;
		}

		// Same as above but options with concatenated argument beginning with a
		// slash.
		if (argv[i][0] == '-') {
			char *slash_pos = strchr(argv[i], '/');
			if (slash_pos) {
				char *option = x_strndup(argv[i], slash_pos - argv[i]);
				if (compopt_takes_concat_arg(option) && compopt_takes_path(option)) {
					char *relpath = make_relative_path(x_strdup(slash_pos));
					char *new_option = format("%s%s", option, relpath);
					if (compopt_affects_cpp(option)) {
						args_add(cpp_args, new_option);
					} else {
						args_add(stripped_args, new_option);
					}
					free(new_option);
					free(relpath);
					free(option);
					continue;
				} else {
					free(option);
				}
			}
		}

		// Options that take an argument.
		if (compopt_takes_arg(argv[i])) {
			if (i == argc - 1) {
				cc_log("Missing argument to %s", argv[i]);
				stats_update(STATS_ARGS);
				result = false;
				goto out;
			}

			if (compopt_affects_cpp(argv[i])) {
				args_add(cpp_args, argv[i]);
				args_add(cpp_args, argv[i+1]);
			} else {
				args_add(stripped_args, argv[i]);
				args_add(stripped_args, argv[i+1]);
			}

			i++;
			continue;
		}

		// Other options.
		if (argv[i][0] == '-') {
			if (compopt_affects_cpp(argv[i])
			    || compopt_prefix_affects_cpp(argv[i])) {
				args_add(cpp_args, argv[i]);
			} else {
				args_add(stripped_args, argv[i]);
			}
			continue;
		}

		// If an argument isn't a plain file then assume its an option, not an
		// input file. This allows us to cope better with unusual compiler options.
		struct stat st;
		if (stat(argv[i], &st) != 0 || !S_ISREG(st.st_mode)) {
			cc_log("%s is not a regular file, not considering as input file",
			       argv[i]);
			args_add(stripped_args, argv[i]);
			continue;
		}

		if (input_file) {
			if (language_for_file(argv[i])) {
				cc_log("Multiple input files: %s and %s", input_file, argv[i]);
				stats_update(STATS_MULTIPLE);
			} else if (!found_c_opt) {
				cc_log("Called for link with %s", argv[i]);
				if (strstr(argv[i], "conftest.")) {
					stats_update(STATS_CONFTEST);
				} else {
					stats_update(STATS_LINK);
				}
			} else {
				cc_log("Unsupported source extension: %s", argv[i]);
				stats_update(STATS_SOURCELANG);
			}
			result = false;
			goto out;
		}

		// The source code file path gets put into the notes.
		if (generating_coverage) {
			input_file = x_strdup(argv[i]);
			continue;
		}

		if (is_symlink(argv[i])) {
			// Don't rewrite source file path if it's a symlink since
			// make_relative_path resolves symlinks using realpath(3) and this leads
			// to potentially choosing incorrect relative header files. See the
			// "symlink to source file" test.
			input_file = x_strdup(argv[i]);
		} else {
			// Rewrite to relative to increase hit rate.
			input_file = make_relative_path(x_strdup(argv[i]));
		}
	} // for

	if (found_S_opt) {
		// Even if -gsplit-dwarf is given, the .dwo file is not generated when -S
		// is also given.
		using_split_dwarf = false;
		cc_log("Disabling caching of dwarf files since -S is used");
	}

	if (!input_file) {
		cc_log("No input file found");
		stats_update(STATS_NOINPUT);
		result = false;
		goto out;
	}

	if (found_pch || found_fpch_preprocess) {
		using_precompiled_header = true;
		if (!(conf->sloppiness & SLOPPY_TIME_MACROS)) {
			cc_log("You have to specify \"time_macros\" sloppiness when using"
			       " precompiled headers to get direct hits");
			cc_log("Disabling direct mode");
			stats_update(STATS_CANTUSEPCH);
			result = false;
			goto out;
		}
	}

	if (explicit_language && str_eq(explicit_language, "none")) {
		explicit_language = NULL;
	}
	file_language = language_for_file(input_file);
	if (explicit_language) {
		if (!language_is_supported(explicit_language)) {
			cc_log("Unsupported language: %s", explicit_language);
			stats_update(STATS_SOURCELANG);
			result = false;
			goto out;
		}
		actual_language = explicit_language;
	} else {
		actual_language = file_language;
	}

	output_is_precompiled_header =
	  actual_language && strstr(actual_language, "-header");

	if (output_is_precompiled_header
	    && !(conf->sloppiness & SLOPPY_PCH_DEFINES)) {
		cc_log("You have to specify \"pch_defines,time_macros\" sloppiness when"
		       " creating precompiled headers");
		stats_update(STATS_CANTUSEPCH);
		result = false;
		goto out;
	}

	if (!found_c_opt && !found_S_opt) {
		if (output_is_precompiled_header) {
			args_add(stripped_args, "-c");
		} else {
			cc_log("No -c option found");
			// I find that having a separate statistic for autoconf tests is useful,
			// as they are the dominant form of "called for link" in many cases.
			if (strstr(input_file, "conftest.")) {
				stats_update(STATS_CONFTEST);
			} else {
				stats_update(STATS_LINK);
			}
			result = false;
			goto out;
		}
	}

	if (!actual_language) {
		cc_log("Unsupported source extension: %s", input_file);
		stats_update(STATS_SOURCELANG);
		result = false;
		goto out;
	}

	if (!conf->run_second_cpp && str_eq(actual_language, "cuda")) {
		cc_log("Using CUDA compiler; not compiling preprocessed code");
		conf->run_second_cpp = true;
	}

	direct_i_file = language_is_preprocessed(actual_language);

	if (output_is_precompiled_header && !conf->run_second_cpp) {
		// It doesn't work to create the .gch from preprocessed source.
		cc_log("Creating precompiled header; not compiling preprocessed code");
		conf->run_second_cpp = true;
	}

	if (str_eq(conf->cpp_extension, "")) {
		const char *p_language = p_language_for_language(actual_language);
		free(conf->cpp_extension);
		conf->cpp_extension = x_strdup(extension_for_language(p_language) + 1);
	}

	// Don't try to second guess the compilers heuristics for stdout handling.
	if (output_obj && str_eq(output_obj, "-")) {
		stats_update(STATS_OUTSTDOUT);
		cc_log("Output file is -");
		result = false;
		goto out;
	}

	if (!output_obj) {
		if (output_is_precompiled_header) {
			output_obj = format("%s.gch", input_file);
		} else {
			output_obj = basename(input_file);
			char *p = strrchr(output_obj, '.');
			if (!p || !p[1]) {
				cc_log("Badly formed object filename");
				stats_update(STATS_ARGS);
				result = false;
				goto out;
			}
			p[1] = found_S_opt ? 's' : 'o';
			p[2] = 0;
		}
	}

	if (using_split_dwarf) {
		char *p = strrchr(output_obj, '.');
		if (!p || !p[1]) {
			cc_log("Badly formed object filename");
			stats_update(STATS_ARGS);
			result = false;
			goto out;
		}

		char *base_name = remove_extension(output_obj);
		output_dwo = format("%s.dwo", base_name);
		free(base_name);
	}

	// Cope with -o /dev/null.
	struct stat st;
	if (!str_eq(output_obj, "/dev/null")
	    && stat(output_obj, &st) == 0
	    && !S_ISREG(st.st_mode)) {
		cc_log("Not a regular file: %s", output_obj);
		stats_update(STATS_DEVICE);
		result = false;
		goto out;
	}

	// Some options shouldn't be passed to the real compiler when it compiles
	// preprocessed code:
	//
	// -finput-charset=XXX (otherwise conversion happens twice)
	// -x XXX (otherwise the wrong language is selected)
	if (input_charset) {
		args_add(cpp_args, input_charset);
	}
	if (found_pch) {
		args_add(cpp_args, "-fpch-preprocess");
	}
	if (explicit_language) {
		args_add(cpp_args, "-x");
		args_add(cpp_args, explicit_language);
	}

	// Since output is redirected, compilers will not color their output by
	// default, so force it explicitly if it would be otherwise done.
	if (!found_color_diagnostics && color_output_possible()) {
		if (compiler_is_clang(args)) {
			if (!str_eq(actual_language, "assembler")) {
				args_add(stripped_args, "-fcolor-diagnostics");
				cc_log("Automatically enabling colors");
			}
		} else if (compiler_is_gcc(args)) {
			// GCC has it since 4.9, but that'd require detecting what GCC version is
			// used for the actual compile. However it requires also GCC_COLORS to be
			// set (and not empty), so use that for detecting if GCC would use
			// colors.
			if (getenv("GCC_COLORS") && getenv("GCC_COLORS")[0] != '\0') {
				args_add(stripped_args, "-fdiagnostics-color");
				cc_log("Automatically enabling colors");
			}
		}
	}

	// Add flags for dependency generation only to the preprocessor command line.
	if (generating_dependencies) {
		if (!dependency_filename_specified) {
			char *base_name = remove_extension(output_obj);
			char *default_depfile_name = format("%s.d", base_name);
			free(base_name);
			args_add(dep_args, "-MF");
			args_add(dep_args, default_depfile_name);
			output_dep = make_relative_path(x_strdup(default_depfile_name));
		}

		if (!dependency_target_specified) {
			args_add(dep_args, "-MQ");
			args_add(dep_args, output_obj);
		}
	}
	if (generating_coverage) {
		char *base_name = remove_extension(output_obj);
		char *default_covfile_name = format("%s.gcno", base_name);
		free(base_name);
		output_cov = make_relative_path(default_covfile_name);
	}
	if (generating_stackusage) {
		char *base_name = remove_extension(output_obj);
		char *default_sufile_name = format("%s.su", base_name);
		free(base_name);
		output_su = make_relative_path(default_sufile_name);
	}

	*compiler_args = args_copy(stripped_args);
	if (conf->run_second_cpp) {
		args_extend(*compiler_args, cpp_args);
	} else if (explicit_language) {
		// Workaround for a bug in Apple's patched distcc -- it doesn't properly
		// reset the language specified with -x, so if -x is given, we have to
		// specify the preprocessed language explicitly.
		args_add(*compiler_args, "-x");
		args_add(*compiler_args, p_language_for_language(explicit_language));
	}

	if (found_c_opt) {
		args_add(*compiler_args, "-c");
	}

	for (size_t i = 0; i < arch_args_size; ++i) {
		args_add(*compiler_args, "-arch");
		args_add(*compiler_args, arch_args[i]);
	}

	// Only pass dependency arguments to the preprocesor since Intel's C++
	// compiler doesn't produce a correct .d file when compiling preprocessed
	// source.
	args_extend(cpp_args, dep_args);

	*preprocessor_args = args_copy(stripped_args);
	args_extend(*preprocessor_args, cpp_args);

out:
	args_free(expanded_args);
	args_free(stripped_args);
	args_free(dep_args);
	args_free(cpp_args);
	return result;
}

static void
create_initial_config_file(struct conf *conf, const char *path)
{
	if (create_parent_dirs(path) != 0) {
		return;
	}

	unsigned max_files;
	uint64_t max_size;
	char *stats_dir = format("%s/0", conf->cache_dir);
	struct stat st;
	if (stat(stats_dir, &st) == 0) {
		stats_get_obsolete_limits(stats_dir, &max_files, &max_size);
		// STATS_MAXFILES and STATS_MAXSIZE was stored for each top directory.
		max_files *= 16;
		max_size *= 16;
	} else {
		max_files = 0;
		max_size = conf->max_size;
	}
	free(stats_dir);

	FILE *f = fopen(path, "w");
	if (!f) {
		return;
	}
	if (max_files != 0) {
		fprintf(f, "max_files = %u\n", max_files);
		conf->max_files = max_files;
	}
	if (max_size != 0) {
		char *size = format_parsable_size_with_suffix(max_size);
		fprintf(f, "max_size = %s\n", size);
		free(size);
		conf->max_size = max_size;
	}
	fclose(f);
}

// Read config file(s), populate variables, create configuration file in cache
// directory if missing, etc.
static void
initialize(void)
{
	conf_free(conf);
	conf = conf_create();

	char *errmsg;
	struct stat st;
	char *p = getenv("CCACHE_CONFIGPATH");
	if (p) {
		primary_config_path = x_strdup(p);
	} else {
		secondary_config_path = format("%s/ccache.conf", TO_STRING(SYSCONFDIR));
		if (!conf_read(conf, secondary_config_path, &errmsg)) {
			if (stat(secondary_config_path, &st) == 0) {
				warn("%s", errmsg);
			}
			// Missing config file in SYSCONFDIR is OK.
			free(errmsg);
		}

		if (str_eq(conf->cache_dir, "")) {
			fatal("configuration setting \"cache_dir\" must not be the empty string");
		}
		if ((p = getenv("CCACHE_DIR"))) {
			free(conf->cache_dir);
			conf->cache_dir = strdup(p);
		}
		if (str_eq(conf->cache_dir, "")) {
			fatal("CCACHE_DIR must not be the empty string");
		}

		primary_config_path = format("%s/ccache.conf", conf->cache_dir);
	}

	bool should_create_initial_config = false;
	if (!conf_read(conf, primary_config_path, &errmsg)) {
		if (stat(primary_config_path, &st) == 0) {
			warn("%s", errmsg);
		}
		should_create_initial_config = true;
	}

	if (!conf_update_from_environment(conf, &errmsg)) {
		warn("%s", errmsg);
	}

	if (conf->disable) {
		should_create_initial_config = false;
	}

	if (should_create_initial_config) {
		create_initial_config_file(conf, primary_config_path);
	}

	exitfn_init();
	exitfn_add_nullary(stats_flush);
	exitfn_add_nullary(clean_up_pending_tmp_files);

	cc_log("=== CCACHE %s STARTED =========================================",
	       CCACHE_VERSION);

	if (conf->umask != UINT_MAX) {
		umask(conf->umask);
	}
}

// Reset the global state. Used by the test suite.
void
cc_reset(void)
{
	conf_free(conf); conf = NULL;
	free(primary_config_path); primary_config_path = NULL;
	free(secondary_config_path); secondary_config_path = NULL;
	free(current_working_dir); current_working_dir = NULL;
	for (size_t i = 0; i < debug_prefix_maps_len; i++) {
		free(debug_prefix_maps[i]);
		debug_prefix_maps[i] = NULL;
	}
	free(debug_prefix_maps); debug_prefix_maps = NULL;
	debug_prefix_maps_len = 0;
	free(profile_dir); profile_dir = NULL;
	free(included_pch_file); included_pch_file = NULL;
	args_free(orig_args); orig_args = NULL;
	free(input_file); input_file = NULL;
	free(output_obj); output_obj = NULL;
	free(output_dep); output_dep = NULL;
	free(output_cov); output_cov = NULL;
	free(output_su); output_su = NULL;
	free(output_dia); output_dia = NULL;
	free(output_dwo); output_dwo = NULL;
	free(cached_obj_hash); cached_obj_hash = NULL;
	free(cached_stderr); cached_stderr = NULL;
	free(cached_obj); cached_obj = NULL;
	free(cached_dep); cached_dep = NULL;
	free(cached_cov); cached_cov = NULL;
	free(cached_su); cached_su = NULL;
	free(cached_dia); cached_dia = NULL;
	free(cached_dwo); cached_dwo = NULL;
	free(manifest_path); manifest_path = NULL;
	time_of_compilation = 0;
	for (size_t i = 0; i < ignore_headers_len; i++) {
		free(ignore_headers[i]);
		ignore_headers[i] = NULL;
	}
	free(ignore_headers); ignore_headers = NULL;
	ignore_headers_len = 0;
	if (included_files) {
		hashtable_destroy(included_files, 1); included_files = NULL;
	}
	has_absolute_include_headers = false;
	generating_debuginfo = false;
	generating_dependencies = false;
	generating_coverage = false;
	generating_stackusage = false;
	profile_arcs = false;
	free(profile_dir); profile_dir = NULL;
	i_tmpfile = NULL;
	direct_i_file = false;
	free(cpp_stderr); cpp_stderr = NULL;
	free(stats_file); stats_file = NULL;
	output_is_precompiled_header = false;

	conf = conf_create();
	using_split_dwarf = false;
}

// Make a copy of stderr that will not be cached, so things like distcc can
// send networking errors to it.
static void
set_up_uncached_err(void)
{
	int uncached_fd = dup(2); // The file descriptor is intentionally leaked.
	if (uncached_fd == -1) {
		cc_log("dup(2) failed: %s", strerror(errno));
		failed();
	}

	// Leak a pointer to the environment.
	char *buf = format("UNCACHED_ERR_FD=%d", uncached_fd);
	if (putenv(buf) == -1) {
		cc_log("putenv failed: %s", strerror(errno));
		failed();
	}
}

static void
configuration_logger(const char *descr, const char *origin, void *context)
{
	(void)context;
	cc_bulklog("Config: (%s) %s", origin, descr);
}

// The main ccache driver function.
static void
ccache(int argc, char *argv[])
{
#ifndef _WIN32
	set_up_signal_handlers();
#endif

	orig_args = args_init(argc, argv);

	initialize();
	find_compiler(argv);

	if (str_eq(conf->temporary_dir, "")) {
		clean_up_internal_tempdir();
	}

	if (!str_eq(conf->log_file, "")) {
		conf_print_items(conf, configuration_logger, NULL);
	}

	if (conf->disable) {
		cc_log("ccache is disabled");
		failed();
	}

	set_up_uncached_err();

	cc_log_argv("Command line: ", argv);
	cc_log("Hostname: %s", get_hostname());
	cc_log("Working directory: %s", get_current_working_dir());

	conf->limit_multiple = MIN(MAX(conf->limit_multiple, 0.0), 1.0);

	// Arguments (except -E) to send to the preprocessor.
	struct args *preprocessor_args;
	// Arguments to send to the real compiler.
	struct args *compiler_args;
	if (!cc_process_args(orig_args, &preprocessor_args, &compiler_args)) {
		failed();
	}

	cc_log("Source file: %s", input_file);
	if (generating_dependencies) {
		cc_log("Dependency file: %s", output_dep);
	}
	if (generating_coverage) {
		cc_log("Coverage file: %s", output_cov);
	}
	if (generating_stackusage) {
		cc_log("Stack usage file: %s", output_su);
	}
	if (generating_diagnostics) {
		cc_log("Diagnostics file: %s", output_dia);
	}
	if (output_dwo) {
		cc_log("Split dwarf file: %s", output_dwo);
	}

	cc_log("Object file: %s", output_obj);

	struct mdfour common_hash;
	hash_start(&common_hash);
	calculate_common_hash(preprocessor_args, &common_hash);

	// Try to find the hash using the manifest.
	struct mdfour direct_hash = common_hash;
	bool put_object_in_manifest = false;
	struct file_hash *object_hash = NULL;
	struct file_hash *object_hash_from_manifest = NULL;
	if (conf->direct_mode) {
		cc_log("Trying direct lookup");
		object_hash = calculate_object_hash(preprocessor_args, &direct_hash, 1);
		if (object_hash) {
			update_cached_result_globals(object_hash);

			// If we can return from cache at this point then do so.
			from_cache(FROMCACHE_DIRECT_MODE, 0);

			// Wasn't able to return from cache at this point. However, the object
			// was already found in manifest, so don't readd it later.
			put_object_in_manifest = false;

			object_hash_from_manifest = object_hash;
		} else {
			// Add object to manifest later.
			put_object_in_manifest = true;
		}
	}

	if (conf->read_only_direct) {
		cc_log("Read-only direct mode; running real compiler");
		failed();
	}

	// Find the hash using the preprocessed output. Also updates included_files.
	struct mdfour cpp_hash = common_hash;
	object_hash = calculate_object_hash(preprocessor_args, &cpp_hash, 0);
	if (!object_hash) {
		fatal("internal error: object hash from cpp returned NULL");
	}
	update_cached_result_globals(object_hash);

	if (object_hash_from_manifest
	    && !file_hashes_equal(object_hash_from_manifest, object_hash)) {
		// The hash from manifest differs from the hash of the preprocessor output.
		// This could be because:
		//
		// - The preprocessor produces different output for the same input (not
		//   likely).
		// - There's a bug in ccache (maybe incorrect handling of compiler
		//   arguments).
		// - The user has used a different CCACHE_BASEDIR (most likely).
		//
		// The best thing here would probably be to remove the hash entry from the
		// manifest. For now, we use a simpler method: just remove the manifest
		// file.
		cc_log("Hash from manifest doesn't match preprocessor output");
		cc_log("Likely reason: different CCACHE_BASEDIRs used");
		cc_log("Removing manifest as a safety measure");
		x_unlink(manifest_path);

		put_object_in_manifest = true;
	}

	// If we can return from cache at this point then do.
	from_cache(FROMCACHE_CPP_MODE, put_object_in_manifest);

	if (conf->read_only) {
		cc_log("Read-only mode; running real compiler");
		failed();
	}

	add_prefix(compiler_args, conf->prefix_command);

	// Run real compiler, sending output to cache.
	to_cache(compiler_args);

	x_exit(0);
}

static void
configuration_printer(const char *descr, const char *origin, void *context)
{
	assert(context);
	fprintf(context, "(%s) %s\n", origin, descr);
}

// The main program when not doing a compile.
static int
ccache_main_options(int argc, char *argv[])
{
	enum longopts {
		COPY_FILE,
		DUMP_MANIFEST
	};
	static const struct option options[] = {
		{"cleanup",       no_argument,       0, 'c'},
		{"clear",         no_argument,       0, 'C'},
		{"copy-file",     no_argument,       0, COPY_FILE},
		{"dump-manifest", required_argument, 0, DUMP_MANIFEST},
		{"help",          no_argument,       0, 'h'},
		{"max-files",     required_argument, 0, 'F'},
		{"max-size",      required_argument, 0, 'M'},
		{"set-config",    required_argument, 0, 'o'},
		{"print-config",  no_argument,       0, 'p'},
		{"show-stats",    no_argument,       0, 's'},
		{"version",       no_argument,       0, 'V'},
		{"zero-stats",    no_argument,       0, 'z'},
		{0, 0, 0, 0}
	};

	int c;
	while ((c = getopt_long(argc, argv, "cChF:M:o:psVz", options, NULL)) != -1) {
		switch (c) {
		case COPY_FILE:
			initialize();
			if (argc > 2) {
				copy_file(argv[optind], argv[optind+1],
				          conf->compression_type,
				          conf->compression ? conf->compression_level : 0);
			}
			break;

		case DUMP_MANIFEST:
			manifest_dump(optarg, stdout);
			break;

		case 'c': // --cleanup
			initialize();
			clean_up_all(conf);
			printf("Cleaned cache\n");
			break;

		case 'C': // --clear
			initialize();
			wipe_all(conf);
			printf("Cleared cache\n");
			break;

		case 'h': // --help
			fputs(USAGE_TEXT, stdout);
			x_exit(0);

		case 'F': // --max-files
		{
			initialize();
			char *errmsg;
			if (conf_set_value_in_file(primary_config_path, "max_files", optarg,
			                           &errmsg)) {
				unsigned files = atoi(optarg);
				if (files == 0) {
					printf("Unset cache file limit\n");
				} else {
					printf("Set cache file limit to %u\n", files);
				}
			} else {
				fatal("could not set cache file limit: %s", errmsg);
			}
		}
		break;

		case 'M': // --max-size
		{
			initialize();
			uint64_t size;
			if (!parse_size_with_suffix(optarg, &size)) {
				fatal("invalid size: %s", optarg);
			}
			char *errmsg;
			if (conf_set_value_in_file(primary_config_path, "max_size", optarg,
			                           &errmsg)) {
				if (size == 0) {
					printf("Unset cache size limit\n");
				} else {
					char *s = format_human_readable_size(size);
					printf("Set cache size limit to %s\n", s);
					free(s);
				}
			} else {
				fatal("could not set cache size limit: %s", errmsg);
			}
		}
		break;

		case 'o': // --set-config
		{
			initialize();
			char *p = strchr(optarg, '=');
			if (!p) {
				fatal("missing equal sign in \"%s\"", optarg);
			}
			char *key = x_strndup(optarg, p - optarg);
			char *value = p + 1;
			char *errmsg;
			if (!conf_set_value_in_file(primary_config_path, key, value, &errmsg)) {
				fatal("%s", errmsg);
			}
			free(key);
		}
		break;

		case 'p': // --print-config
			initialize();
			conf_print_items(conf, configuration_printer, stdout);
			break;

		case 's': // --show-stats
			initialize();
			stats_summary(conf);
			break;

		case 'V': // --version
			fprintf(stdout, VERSION_TEXT, CCACHE_VERSION);
			x_exit(0);

		case 'z': // --zero-stats
			initialize();
			stats_zero();
			printf("Statistics cleared\n");
			break;

		default:
			fputs(USAGE_TEXT, stderr);
			x_exit(1);
		}
	}

	return 0;
}

int
ccache_main(int argc, char *argv[])
{
	// Check if we are being invoked as "ccache".
	char *program_name = basename(argv[0]);
	if (same_executable_name(program_name, MYNAME)) {
		if (argc < 2) {
			fputs(USAGE_TEXT, stderr);
			x_exit(1);
		}
		// If the first argument isn't an option, then assume we are being passed a
		// compiler name and options.
		if (argv[1][0] == '-') {
			return ccache_main_options(argc, argv);
		}
	}
	free(program_name);

	ccache(argc, argv);
	return 1;
}<|MERGE_RESOLUTION|>--- conflicted
+++ resolved
@@ -1019,39 +1019,25 @@
 
 // Helper method for copy_file_to_cache and move_file_to_cache_same_fs.
 static void
-do_copy_or_move_file_to_cache(const char *source, const char *dest, bool copy)
+do_copy_or_move_file_to_cache(const char *source, const char *dest, bool copy, bool gzip)
 {
 	assert(!conf->read_only);
 	assert(!conf->read_only_direct);
 
-<<<<<<< HEAD
-	bool do_link = conf->hard_link && !conf->compression;
-	if (do_link) {
-		x_unlink(dest);
-		int ret = link(source, dest);
-		if (ret != 0) {
-			cc_log("Failed to link %s to %s: %s", source, dest, strerror(errno));
-			cc_log("Falling back to copying");
-			do_link = false;
-		}
-	}
-	if (!do_link) {
-		const char *type = conf->compression_type;
-		int level = conf->compression ? conf->compression_level : 0;
-		int ret = copy_file(source, dest, type, level);
-		if (ret != 0) {
-			cc_log("Failed to copy %s to %s: %s", source, dest, strerror(errno));
-			stats_update(STATS_ERROR);
-			failed();
-=======
 	struct stat orig_dest_st;
 	bool orig_dest_existed = stat(dest, &orig_dest_st) == 0;
+	const char *compression_type = conf->compression ? conf->compression_type : NULL;
 	int compression_level = conf->compression ? conf->compression_level : 0;
 	bool do_move = !copy && !conf->compression;
 	bool do_link = copy && conf->hard_link && !conf->compression;
 
+	if (gzip) {
+		compression_type = "gzip";
+		compression_level = -1;
+	}
+
 	if (do_move) {
-		move_uncompressed_file(source, dest, compression_level);
+		move_uncompressed_file(source, dest, compression_type, compression_level);
 	} else {
 		if (do_link) {
 			x_unlink(dest);
@@ -1064,13 +1050,12 @@
 			}
 		}
 		if (!do_link) {
-			int ret = copy_file(source, dest, compression_level);
+			int ret = copy_file(source, dest, compression_type, compression_level);
 			if (ret != 0) {
 				cc_log("Failed to copy %s to %s: %s", source, dest, strerror(errno));
 				stats_update(STATS_ERROR);
 				failed();
 			}
->>>>>>> 13db1e5d
 		}
 	}
 
@@ -1105,18 +1090,18 @@
 static void
 copy_file_to_cache(const char *source, const char *dest)
 {
-	do_copy_or_move_file_to_cache(source, dest, true);
+	do_copy_or_move_file_to_cache(source, dest, true, false);
 }
 
 // Move a file into the cache.
 //
 // dest must be a path in the cache (see get_path_in_cache). source must be on
 // the same file system as dest. dest will be compressed if conf->compression
-// is true.
+// is true. Always use gzip compression.
 static void
 move_file_to_cache_same_fs(const char *source, const char *dest)
 {
-	do_copy_or_move_file_to_cache(source, dest, false);
+	do_copy_or_move_file_to_cache(source, dest, false, true);
 }
 
 // Copy or link a file from the cache.
@@ -1328,25 +1313,7 @@
 		failed();
 	}
 	if (st.st_size > 0) {
-<<<<<<< HEAD
-		if (move_uncompressed_file(
-		      tmp_stderr, cached_stderr,
-		      "gzip", /* always use gzip compression for stderr */
-		      conf->compression ? conf->compression_level : 0) != 0) {
-			cc_log("Failed to move %s to %s: %s", tmp_stderr, cached_stderr,
-			       strerror(errno));
-			stats_update(STATS_ERROR);
-			failed();
-		}
-		cc_log("Stored in cache: %s", cached_stderr);
-		if (!conf->compression
-		    // If the file was compressed, obtain the size again:
-		    || x_stat(cached_stderr, &st) == 0) {
-			stats_update_size(file_size(&st), 1);
-		}
-=======
 		move_file_to_cache_same_fs(tmp_stderr, cached_stderr);
->>>>>>> 13db1e5d
 	} else {
 		tmp_unlink(tmp_stderr);
 		if (conf->recache) {
